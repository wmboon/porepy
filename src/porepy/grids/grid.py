--- conflicted
+++ resolved
@@ -421,16 +421,8 @@
         self.face_normals[:, flip] *= -1
 
     def _compute_geometry_2d(self) -> None:
-<<<<<<< HEAD
         """
         Compute 2D geometry
-=======
-        """Auxiliary function to compute the geometry for 2D grids.
-
-        The method is motivated by MRST.
-
-        """
->>>>>>> ad271d46
 
         We assume that either the cell_faces and face_nodes are consistently oriented or that the
         grid is composed of convex cells.
@@ -504,7 +496,6 @@
         # Sanity check on the cell_volumes
         assert np.all(self.cell_volumes >= 0)
 
-<<<<<<< HEAD
         # Compute cells centroids as weighted average of the sub-simplex centroids
         sub_centroids = (
             temp_cell_centers[:, cellno] + 2 * self.face_centers[:, faceno]
@@ -512,31 +503,6 @@
         ccx = np.bincount(cellno, weights=subsimplex_volumes * sub_centroids[0])
         ccy = np.bincount(cellno, weights=subsimplex_volumes * sub_centroids[1])
         ccz = np.bincount(cellno, weights=subsimplex_volumes * sub_centroids[2])
-=======
-        # Ensure that normal vector direction corresponds with sign convention
-        # in self.cellFaces
-
-        def nrm(u):
-            return np.sqrt(u[0] * u[0] + u[1] * u[1] + u[2] * u[2])
-
-        [fi, ci, val] = sps.find(self.cell_faces)
-        _, idx = np.unique(fi, return_index=True)
-        sgn = val[idx]
-        fc = self.face_centers[:, fi[idx]]
-        cc = self.cell_centers[:, ci[idx]]
-        v = fc - cc
-        # Prolong the vector from cell to face center in the direction of the normal
-        # vector. If the prolonged vector is shorter, the normal should be flipped
-        vn = (
-            v
-            + nrm(v) * self.face_normals[:, fi[idx]] / self.face_areas[fi[idx]] * 0.001
-        )
-        flip = np.logical_or(
-            np.logical_and(nrm(v) > nrm(vn), sgn > 0),
-            np.logical_and(nrm(v) < nrm(vn), sgn < 0),
-        )
-        self.face_normals[:, flip] *= -1
->>>>>>> ad271d46
 
         self.cell_centers = np.vstack((ccx, ccy, ccz)) / self.cell_volumes
 
