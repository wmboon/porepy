--- conflicted
+++ resolved
@@ -33,13 +33,6 @@
 __all__ = [
     "exp",
     "log",
-<<<<<<< HEAD
-    "sqrt",
-    "cbrt",
-    "power",
-    "sign",
-=======
->>>>>>> 42ad0bf3
     "abs",
     "l2_norm",
     "sin",
@@ -62,13 +55,8 @@
 ]
 
 
-<<<<<<< HEAD
-# %% Exponential, logarithmic, root and power functions
-def exp(var):
-=======
 # Exponential and logarithmic functions
 def exp(var: FloatType) -> FloatType:
->>>>>>> 42ad0bf3
     if isinstance(var, AdArray):
         val = np.exp(var.val)
         der = var._diagvec_mul_jac(np.exp(var.val))
@@ -86,54 +74,7 @@
         return np.log(var)
 
 
-<<<<<<< HEAD
-def sqrt(var):
-    if isinstance(var, AdArray):
-        val = np.sqrt(var.val)
-        der = var._diagvec_mul_jac(0.5 / val)
-        return AdArray(val, der)
-    else:
-        return np.sqrt(var)
-
-
-def cbrt(var):
-    if isinstance(var, AdArray):
-        val = np.cbrt(var.val)
-        der = var._diagvec_mul_jac(1 / (3 * val**2))
-        return AdArray(val, der)
-    else:
-        return np.cbrt(var)
-
-
-def power(var, exponent):
-    if isinstance(var, AdArray):
-        if exponent >= 0:
-            val = np.power(var.val, exponent)
-        else:
-            val = 1 / np.power(var.val, -exponent)
-        der_exponent = exponent - 1
-        if der_exponent >= 0:
-            vec = np.power(var.val, der_exponent)
-        else:
-            vec = 1 / np.power(var.val, -der_exponent)
-        der = var._diagvec_mul_jac(exponent * vec)
-        return AdArray(val, der)
-    else:
-        if exponent >= 0.0:
-            return np.power(var, exponent)
-        else:
-            return 1 / np.power(var, -exponent)
-
-
-# %% Sign and absolute value functions and l2_norm
-def sign(var):
-    if not isinstance(var, AdArray):
-        return np.sign(var)
-    else:
-        return np.sign(var.val)
-=======
 # Absolute value and l2_norm
->>>>>>> 42ad0bf3
 
 
 def abs(var: FloatType) -> FloatType:
