--- conflicted
+++ resolved
@@ -12,11 +12,8 @@
     SquareDomainOrthogonalFractures,
 )
 from porepy.applications.test_utils.models import MassBalance as MassBalance_
-<<<<<<< HEAD
-=======
 from porepy.models.mass_and_energy_balance import MassAndEnergyBalance
 from porepy.models.momentum_balance import MomentumBalance
->>>>>>> b53e6d36
 
 
 class CustomBoundaryCondition(pp.BoundaryConditionMixin):
@@ -383,45 +380,20 @@
     The methods dir_inds and rob_inds determine which boundaries are Dirichlet and which
     are Robin.
 
-<<<<<<< HEAD
-@pytest.fixture()
-def run_model():
-    model_params = {
-=======
-    """
-
-
+    """
+
+    
 def run_model(balance_class, alpha):
     params = {
->>>>>>> b53e6d36
         "times_to_export": [],
         "fracture_indices": [],
         "meshing_arguments": {"cell_size": 0.5},
     }
 
-<<<<<<< HEAD
-    def _run_model(balance_class, alpha):
-        model_params["alpha"] = alpha
-        solver_params = {}
-        instance = balance_class(model_params)
-        pp.run_time_dependent_model(instance, params=solver_params)
-        sd = instance.mdg.subdomains(dim=2)[0]
-
-        if isinstance(instance, (MomentumBalanceRobNeu, MomentumBalanceNeu)):
-            displacement = instance.displacement([sd]).value(instance.equation_system)
-            return {"displacement": displacement}
-        elif isinstance(
-            instance, (MassAndEnergyBalanceRobNeu, MassAndEnergyBalanceNeu)
-        ):
-            pressure = instance.pressure([sd]).value(instance.equation_system)
-            temperature = instance.temperature([sd]).value(instance.equation_system)
-            return {"temperature": temperature, "pressure": pressure}
-=======
     params["alpha"] = alpha
     instance = balance_class(params)
-    pp.run_time_dependent_model(instance, params)
+    pp.run_time_dependent_model(instance)
     sd = instance.mdg.subdomains(dim=2)[0]
->>>>>>> b53e6d36
 
     if isinstance(instance, MomentumBalance):
         displacement = instance.displacement([sd]).value(instance.equation_system)
