--- conflicted
+++ resolved
@@ -11,7 +11,6 @@
 class BasicsTest(unittest.TestCase):
 
     # ------------------------------------------------------------------------------#
-<<<<<<< HEAD
 
     def test_p1_1d(self):
         g = pp.structured.CartGrid(1, 1)
@@ -41,8 +40,6 @@
         assert np.allclose(M, M_known)
 
     # ------------------------------------------------------------------------------#
-=======
->>>>>>> 71a577e9
 
     def test_p1_1d_iso(self):
         g = pp.structured.CartGrid(3, 1)
@@ -50,21 +47,15 @@
 
         kxx = np.ones(g.num_cells)
         perm = pp.SecondOrderTensor(3, kxx, kyy=1, kzz=1)
-<<<<<<< HEAD
         bn = g.get_boundary_nodes()
         bc = pp.BoundaryConditionNode(g, bn, ["dir", "neu"])
-=======
-        bf = g.get_boundary_faces()
-        bc = pp.BoundaryCondition(g, bf, bf.size * ["dir"])
->>>>>>> 71a577e9
-
-        solver = pp.P1(physics="flow")
-
-        param = pp.Parameters(g)
-        param.set_tensor(solver, perm)
-        param.set_bc(solver, bc)
-        M = solver.matrix(g, {"param": param}).todense()
-<<<<<<< HEAD
+
+        solver = pp.P1(physics="flow")
+
+        param = pp.Parameters(g)
+        param.set_tensor(solver, perm)
+        param.set_bc(solver, bc)
+        M = solver.matrix(g, {"param": param}).todense()
 
         M_known = np.matrix(
             [
@@ -85,11 +76,6 @@
                 [[0., 0., 0., 0.], [1., 4., 1., 0.], [0., 1., 4., 1.], [0., 0., 1., 2.]]
             )
             / 18.
-=======
-
-        M_known = np.matrix(
-            [[1., 0., 0., 0.], [-3., 6., -3., 0.], [0., -3., 6., -3.], [0., 0., 0., 1.]]
->>>>>>> 71a577e9
         )
 
         assert np.allclose(M, M_known)
@@ -102,13 +88,8 @@
 
         kxx = np.sin(g.cell_centers[0, :]) + 1
         perm = pp.SecondOrderTensor(3, kxx, kyy=1, kzz=1)
-<<<<<<< HEAD
-        bn = g.get_boundary_nodes()
-        bc = pp.BoundaryConditionNode(g, bn, bn.size * ["neu"])
-=======
-        bf = g.get_boundary_faces()
-        bc = pp.BoundaryCondition(g, bf, bf.size * ["neu"])
->>>>>>> 71a577e9
+        bn = g.get_boundary_nodes()
+        bc = pp.BoundaryConditionNode(g, bn, bn.size * ["neu"])
         solver = pp.P1(physics="flow")
 
         param = pp.Parameters(g)
@@ -137,13 +118,8 @@
         kxx = np.ones(g.num_cells)
         perm = pp.SecondOrderTensor(3, kxx=kxx, kyy=kxx, kzz=1)
 
-<<<<<<< HEAD
-        bn = g.get_boundary_nodes()
-        bc = pp.BoundaryConditionNode(g, bn, bn.size * ["neu"])
-=======
-        bf = g.get_boundary_faces()
-        bc = pp.BoundaryCondition(g, bf, bf.size * ["neu"])
->>>>>>> 71a577e9
+        bn = g.get_boundary_nodes()
+        bc = pp.BoundaryConditionNode(g, bn, bn.size * ["neu"])
         solver = pp.P1(physics="flow")
 
         param = pp.Parameters(g)
@@ -164,7 +140,6 @@
         assert np.allclose(M, M.T)
         assert np.allclose(M, M_known)
 
-<<<<<<< HEAD
         solver = pp.P1MassMatrix(physics="flow")
         M = solver.matrix(g, {"param": param}).todense()
 
@@ -182,8 +157,6 @@
 
         assert np.allclose(M, M_known)
 
-=======
->>>>>>> 71a577e9
     # ------------------------------------------------------------------------------#
 
     def test_p1_2d_ani_simplex(self):
@@ -196,13 +169,8 @@
 
         perm = pp.SecondOrderTensor(3, kxx=kxx, kyy=kyy, kxy=kxy, kzz=1)
 
-<<<<<<< HEAD
-        bn = g.get_boundary_nodes()
-        bc = pp.BoundaryConditionNode(g, bn, bn.size * ["neu"])
-=======
-        bf = g.get_boundary_faces()
-        bc = pp.BoundaryCondition(g, bf, bf.size * ["neu"])
->>>>>>> 71a577e9
+        bn = g.get_boundary_nodes()
+        bc = pp.BoundaryConditionNode(g, bn, bn.size * ["neu"])
         solver = pp.P1(physics="flow")
 
         param = pp.Parameters(g)
@@ -233,13 +201,8 @@
         kxx = np.ones(g.num_cells)
         perm = pp.SecondOrderTensor(3, kxx=kxx, kyy=kxx, kzz=kxx)
 
-<<<<<<< HEAD
-        bn = g.get_boundary_nodes()
-        bc = pp.BoundaryConditionNode(g, bn, bn.size * ["neu"])
-=======
-        bf = g.get_boundary_faces()
-        bc = pp.BoundaryCondition(g, bf, bf.size * ["neu"])
->>>>>>> 71a577e9
+        bn = g.get_boundary_nodes()
+        bc = pp.BoundaryConditionNode(g, bn, bn.size * ["neu"])
         solver = pp.P1(physics="flow")
 
         param = pp.Parameters(g)
@@ -252,7 +215,6 @@
         assert np.allclose(M, M.T)
         assert np.allclose(M, M_known)
 
-<<<<<<< HEAD
         solver = pp.P1MassMatrix(physics="flow")
         M = solver.matrix(g, {"param": param}).todense()
 
@@ -271,9 +233,6 @@
             )
             / 60.
         )
-=======
-    # ------------------------------------------------------------------------------#
->>>>>>> 71a577e9
 
         assert np.allclose(M, M_known)
 
@@ -289,13 +248,8 @@
         perm = pp.SecondOrderTensor(3, kxx, kyy=1, kzz=1)
         perm.rotate(R)
 
-<<<<<<< HEAD
         bn = g.get_boundary_nodes()
         bc = pp.BoundaryConditionNode(g, bn, ["dir", "neu"])
-=======
-        bf = g.get_boundary_faces()
-        bc = pp.BoundaryCondition(g, bf, bf.size * ["dir"])
->>>>>>> 71a577e9
         solver = pp.P1(physics="flow")
 
         param = pp.Parameters(g)
@@ -305,21 +259,16 @@
 
         # Matrix computed with an already validated code
         M_known = np.matrix(
-<<<<<<< HEAD
             [
                 [1., 0., 0., 0.],
                 [-3., 6., -3., 0.],
                 [0., -3., 6., -3.],
                 [0., 0., -3., 3.],
             ]
-=======
-            [[1., 0., 0., 0.], [-3., 6., -3., 0.], [0., -3., 6., -3.], [0., 0., 0., 1.]]
->>>>>>> 71a577e9
-        )
-
-        assert np.allclose(M, M_known)
-
-<<<<<<< HEAD
+        )
+
+        assert np.allclose(M, M_known)
+
         solver = pp.P1MassMatrix(physics="flow")
         M = solver.matrix(g, {"param": param}).todense()
 
@@ -331,9 +280,6 @@
         )
 
         assert np.allclose(M, M_known)
-=======
-    # ------------------------------------------------------------------------------#
->>>>>>> 71a577e9
 
     # ------------------------------------------------------------------------------#
 
@@ -347,13 +293,8 @@
         perm = pp.SecondOrderTensor(3, kxx=kxx, kyy=kxx, kzz=1)
         perm.rotate(R)
 
-<<<<<<< HEAD
-        bn = g.get_boundary_nodes()
-        bc = pp.BoundaryConditionNode(g, bn, bn.size * ["neu"])
-=======
-        bf = g.get_boundary_faces()
-        bc = pp.BoundaryCondition(g, bf, bf.size * ["neu"])
->>>>>>> 71a577e9
+        bn = g.get_boundary_nodes()
+        bc = pp.BoundaryConditionNode(g, bn, bn.size * ["neu"])
         solver = pp.P1(physics="flow")
 
         param = pp.Parameters(g)
@@ -374,7 +315,6 @@
         assert np.allclose(M, M.T)
         assert np.allclose(M, M_known)
 
-<<<<<<< HEAD
         solver = pp.P1MassMatrix(physics="flow")
         M = solver.matrix(g, {"param": param}).todense()
 
@@ -392,8 +332,6 @@
 
         assert np.allclose(M, M_known)
 
-=======
->>>>>>> 71a577e9
     # ------------------------------------------------------------------------------#
 
     def test_p1_2d_ani_simplex_surf(self):
@@ -410,13 +348,8 @@
         g.nodes = np.dot(R, g.nodes)
         g.compute_geometry()
 
-<<<<<<< HEAD
-        bn = g.get_boundary_nodes()
-        bc = pp.BoundaryConditionNode(g, bn, bn.size * ["neu"])
-=======
-        bf = g.get_boundary_faces()
-        bc = pp.BoundaryCondition(g, bf, bf.size * ["neu"])
->>>>>>> 71a577e9
+        bn = g.get_boundary_nodes()
+        bc = pp.BoundaryConditionNode(g, bn, bn.size * ["neu"])
         solver = pp.P1(physics="flow")
 
         param = pp.Parameters(g)
@@ -449,17 +382,10 @@
 
             kxx = np.ones(g.num_cells)
             perm = pp.SecondOrderTensor(3, kxx, kyy=1, kzz=1)
-<<<<<<< HEAD
-            bn = g.get_boundary_faces()
+            bn = g.get_boundary_nodes()
             bc = pp.BoundaryConditionNode(g, bn, bn.size * ["dir"])
             bc_val = np.zeros(g.num_nodes)
             bc_val[bn] = p_ex(g.nodes[:, bn])
-=======
-            bf = g.get_boundary_faces()
-            bc = pp.BoundaryCondition(g, bf, bf.size * ["dir"])
-            bc_val = np.zeros(g.num_faces)
-            bc_val[bf] = p_ex(g.face_centers[:, bf])
->>>>>>> 71a577e9
 
             solver = pp.P1(physics="flow")
 
@@ -481,7 +407,6 @@
         p_ex = lambda pt: np.sin(2 * np.pi * pt[0, :])
         source_ex = lambda pt: 4 * np.pi ** 2 * np.sin(2 * np.pi * pt[0, :])
 
-<<<<<<< HEAD
         known_errors = [
             0.0739720694066,
             0.0285777089832,
@@ -494,23 +419,13 @@
 
         for i, known_error in zip(np.arange(7), known_errors):
             g = pp.structured.CartGrid(4 * 2 ** i, 1)
-=======
-        for i in np.arange(5):
-            g = pp.structured.CartGrid(3 + i, 1)
->>>>>>> 71a577e9
             g.compute_geometry()
 
             kxx = np.ones(g.num_cells)
             perm = pp.SecondOrderTensor(3, kxx, kyy=1, kzz=1)
-<<<<<<< HEAD
             bn = g.get_boundary_nodes()
             bc = pp.BoundaryConditionNode(g, bn, bn.size * ["dir"])
             source_val = source_ex(g.nodes)
-=======
-            bf = g.get_boundary_faces()
-            bc = pp.BoundaryCondition(g, bf, bf.size * ["dir"])
-            source_val = source_ex(g.cell_centers) * g.cell_volumes
->>>>>>> 71a577e9
 
             solver = pp.P1(physics="flow")
             integral = pp.P1Source(physics="flow")
@@ -523,31 +438,17 @@
             _, rhs = integral.matrix_rhs(g, {"param": param})
 
             p = sps.linalg.spsolve(M, rhs)
-<<<<<<< HEAD
 
             mass = pp.P1MassMatrix(physics="flow")
             M = mass.matrix(g, {"param": param})
 
             error = np.sum(M.dot(np.abs(p - p_ex(g.nodes))))
             assert np.isclose(error, known_error)
-=======
-            # print(p)
-            # print(p_ex(g.nodes))
-            err = np.sum(np.abs(p - p_ex(g.nodes)))
-            print(err)
-
-    #            assert np.isclose(err, 0)
-
-    # ------------------------------------------------------------------------------#
->>>>>>> 71a577e9
-
-    # ------------------------------------------------------------------------------#
-
-<<<<<<< HEAD
+
+    # ------------------------------------------------------------------------------#
+
     def test_p1_convergence_2d_exact(self):
 
-=======
->>>>>>> 71a577e9
         p_ex = lambda pt: 2 * pt[0, :] - 3 * pt[1, :] - 9
 
         for i in np.arange(5):
@@ -556,17 +457,10 @@
 
             kxx = np.ones(g.num_cells)
             perm = pp.SecondOrderTensor(3, kxx=kxx, kyy=kxx, kzz=1)
-<<<<<<< HEAD
             bn = g.get_boundary_nodes()
             bc = pp.BoundaryConditionNode(g, bn, bn.size * ["dir"])
             bc_val = np.zeros(g.num_nodes)
             bc_val[bn] = p_ex(g.nodes[:, bn])
-=======
-            bf = g.get_boundary_faces()
-            bc = pp.BoundaryCondition(g, bf, bf.size * ["dir"])
-            bc_val = np.zeros(g.num_faces)
-            bc_val[bf] = p_ex(g.face_centers[:, bf])
->>>>>>> 71a577e9
 
             solver = pp.P1(physics="flow")
 
@@ -578,17 +472,8 @@
 
             p = sps.linalg.spsolve(M, rhs)
             err = np.sum(np.abs(p - p_ex(g.nodes)))
-<<<<<<< HEAD
             assert np.isclose(err, 0)
 
-=======
-            # print(p)
-            # print(p_ex(g.nodes))
-            print(err, g.num_nodes)
-
-            # assert np.isclose(err, 0)
-
->>>>>>> 71a577e9
 
 # ------------------------------------------------------------------------------#
 
@@ -662,11 +547,4 @@
     )
 
 
-<<<<<<< HEAD
-# ------------------------------------------------------------------------------#
-=======
-# ------------------------------------------------------------------------------#
-
-# BasicsTest().test_convergence_2d_exact()
-# BasicsTest().test_convergence_1d_not_exact()
->>>>>>> 71a577e9
+# ------------------------------------------------------------------------------#