"""Example implementing a multi-phase multi component flow of H2O-NaCl using Driesner
correlations.

The model relies on pressure (P), specific fluid mixture enthalpy (H), and NaCl overall
composition (z_NaCl) as primary variables.

Equilibrium calculations are included in the correlations. As a result, they contain
expressions for saturation, partial fractions, and temperature based on primary variables.

The correlations are interpolated with VTK using a standalone object (VTKSampler). This
object provides functions and their gradients in the product space (z_NaCl, H, P) in R^3.

"""

from __future__ import annotations

import time

import numpy as np
from model_configuration.DriesnerModelConfiguration import (
    DriesnerBrineFlowModel as FlowModel,
)
from vtk_sampler import VTKSampler

import porepy as pp

day = 86400
<<<<<<< HEAD
tf = 0.01 * day
dt = 0.0001 * day
dynamic_time_step_q = False

if dynamic_time_step_q:
    time_manager = pp.TimeManager(
        schedule=[0.0, tf],
        dt_init=dt,
        constant_dt=False,
        dt_min_max = (dt, 0.1 * day),
        iter_optimal_range = (5, 10),
        iter_relax_factors = (0.5,1.5),
        recomp_factor = 0.25,
        iter_max=50,
        print_info=True,
    )
else:
    time_manager = pp.TimeManager(
        schedule=[0.0, tf],
        dt_init=dt,
        constant_dt=True,
        iter_max=50,
        print_info=True,
    )
=======
tf = 0.05 * day # final time
dt = 0.00025 * day # time step size
time_manager = pp.TimeManager(
    schedule=[0.0, tf],
    dt_init=dt,
    constant_dt=True,
    iter_max=50,
    print_info=True,
)
>>>>>>> 095f7078

solid_constants = pp.SolidConstants(
    {
        "permeability": 5.0e-14,
        "porosity": 0.1,
        "thermal_conductivity": 1.8,
        "density": 2650.0,
        "specific_heat_capacity": 1000.0,
    }
)
material_constants = {"solid": solid_constants}
params = {
    "material_constants": material_constants,
    "eliminate_reference_phase": True,  # s_liq eliminated, default is True
    "eliminate_reference_component": True,  # z_H2O eliminated, default is True
    "time_manager": time_manager,
    "prepare_simulation": False,
    "reduce_linear_system_q": False,
    "nl_convergence_tol": np.inf,
    "nl_convergence_tol_res": 1.0e-2,
    "max_iterations": 50,
    "petsc_solver_q": True,
}


class GeothermalFlowModel(FlowModel):

    def after_nonlinear_convergence(self, iteration_counter) -> None:
        super().after_nonlinear_convergence(iteration_counter)
        print("Number of iterations: ", iteration_counter)
        print("Time value: ", self.time_manager.time)
        print("Time index: ", self.time_manager.time_index)
        print("")

    def after_simulation(self):
        self.exporter.write_pvd()

    def solve_linear_system(self) -> np.ndarray:
        """After calling the parent method, the global solution is calculated by Schur
        expansion."""
        petsc_solver_q = self.params.get("petsc_solver_q", False)

        p_dof_idx = self.equation_system.dofs_of(['pressure'])
        z_dof_idx = self.equation_system.dofs_of(['z_NaCl'])
        h_dof_idx = self.equation_system.dofs_of(['enthalpy'])
        t_dof_idx = self.equation_system.dofs_of(['temperature'])

        tb = time.time()
        if petsc_solver_q:
            from petsc4py import PETSc
            # from sklearn.utils import sparsefuncs

            # scale down the equations
            # Pressure residuals in [Kilo Tone / s]: P in [MPa]
            # Compositional residuals in [Kilo Tone / s]: z in [-]
            # Energy residuals in [Kilo Watt / s]: h in [KJ / Kg]
            jac_g, res_g = self.linear_system

            PETSc_jac_g = PETSc.Mat().createAIJ(
                size=jac_g.shape,
                csr=((jac_g.indptr, jac_g.indices, jac_g.data)),
            )

            # solving ls
            st = time.time()
            ksp = PETSc.KSP().create()
            ksp.setOperators(PETSc_jac_g)
            b = PETSc_jac_g.createVecLeft()
            b.array[:] = res_g
            x = PETSc_jac_g.createVecRight()

            ksp.setType("preonly")
            ksp.getPC().setType("lu")
            ksp.getPC().setFactorSolverType("mumps")

            ksp.setConvergenceHistory()
            ksp.solve(b, x)
            sol = x.array
        else:
            csr_mat, res_g = self.linear_system
            sol = super().solve_linear_system()
        reduce_linear_system_q = self.params.get("reduce_linear_system_q", False)
        if reduce_linear_system_q:
            raise ValueError("Case not implemented yet.")
        te = time.time()
        print("Overall residual norm at x_k: ", np.linalg.norm(res_g))
        print("Pressure residual norm: ", np.linalg.norm(res_g[p_dof_idx]))
        print("Composition residual norm: ", np.linalg.norm(res_g[z_dof_idx]))
        print("Enthalpy residual norm: ", np.linalg.norm(res_g[h_dof_idx]))
        print("Temperature residual norm: ", np.linalg.norm(res_g[t_dof_idx]))
        print("Elapsed time linear solve: ", te - tb)

        self.postprocessing_overshoots(sol)
        self.postprocessing_enthalpy_overshoots(sol)
        return sol

    def postprocessing_overshoots(self, delta_x):

        zmin, zmax, hmin, hmax, pmin, pmax = self.vtk_sampler.search_space.bounds
        z_scale, h_scale, p_scale = self.vtk_sampler.conversion_factors
        zmin /= z_scale
        zmax /= z_scale
        hmin /= h_scale
        hmax /= h_scale
        pmin /= p_scale
        pmax /= p_scale

        tb = time.time()
        x0 = self.equation_system.get_variable_values(iterate_index=0)
        p_dof_idx = self.equation_system.dofs_of(['pressure'])
        z_dof_idx = self.equation_system.dofs_of(['z_NaCl'])
        h_dof_idx = self.equation_system.dofs_of(['enthalpy'])
        t_dof_idx = self.equation_system.dofs_of(['temperature'])
        s_dof_idx = self.equation_system.dofs_of(['s_gas'])
        xw_v_dof_idx = self.equation_system.dofs_of(['x_H2O_gas'])
        xw_l_dof_idx = self.equation_system.dofs_of(['x_H2O_liq'])
        xs_v_dof_idx = self.equation_system.dofs_of(['x_NaCl_gas'])
        xs_l_dof_idx = self.equation_system.dofs_of(['x_NaCl_liq'])

        p_0 = x0[p_dof_idx]
        z_0 = x0[z_dof_idx]
        h_0 = x0[h_dof_idx]
        t_0 = x0[t_dof_idx]

        # control overshoots in:
        # pressure
        new_p = delta_x[p_dof_idx] + p_0
        new_p = np.where(new_p < 0.0, 0.0, new_p)
        new_p = np.where(new_p > 100.0, 100.0, new_p)
        delta_x[p_dof_idx] = new_p - p_0

        # composition
        new_z = delta_x[z_dof_idx] + z_0
        new_z = np.where(new_z < 0.0, 0.0, new_z)
        new_z = np.where(new_z > 0.35, 0.35, new_z)
        delta_x[z_dof_idx] = new_z - z_0

        # enthalpy
        new_h = delta_x[h_dof_idx] + h_0
        new_h = np.where(new_h < 0.0, 0.0, new_h)
        new_h = np.where(new_h > 4.0, 4.0, new_h)
        delta_x[h_dof_idx] = new_h - h_0

        # temperature
        new_t = delta_x[t_dof_idx] + t_0
        new_t = np.where(new_t < 0.0, 0.0, new_t)
        new_t = np.where(new_t > 1273.15, 1273.15, new_t)
        delta_x[t_dof_idx] = new_t - t_0

        # secondary fractions
        for dof_idx in [s_dof_idx, xw_v_dof_idx, xw_l_dof_idx, xs_v_dof_idx, xs_l_dof_idx]:
            new_q = delta_x[dof_idx] + x0[dof_idx]
            new_q = np.where(new_q < 0.0, 0.0, new_q)
            new_q = np.where(new_q > 1.0, 1.0, new_q)
            delta_x[dof_idx] = new_q - x0[dof_idx]

        te = time.time()
        print("Elapsed time for postprocessing overshoots: ", te - tb)
        return

    def postprocessing_enthalpy_overshoots(self, delta_x):
        x0 = self.equation_system.get_variable_values(iterate_index=0)
        p_dof_idx = self.equation_system.dofs_of([self.primary_variable_names[0]])
        z_dof_idx = self.equation_system.dofs_of([self.primary_variable_names[1]])
        h_dof_idx = self.equation_system.dofs_of([self.primary_variable_names[2]])
        t_dof_idx = self.equation_system.dofs_of(['temperature'])
        p_0 = x0[p_dof_idx]
        z_0 = x0[z_dof_idx]
        h_0 = x0[h_dof_idx]
        t_0 = x0[t_dof_idx]
        max_dH = 1.0

        dh_overshoots_idx = np.where(np.abs(delta_x[h_dof_idx]) > max_dH)[0]
        if dh_overshoots_idx.shape[0] > 0:
            tb = time.time()
            p0_red = p_0[dh_overshoots_idx]
            h0_red = h_0[dh_overshoots_idx]
            z0_red = z_0[dh_overshoots_idx]
            t = delta_x[t_dof_idx] + t_0
            t_red = t[dh_overshoots_idx]
            h, idx = self.bisection_method(p0_red, z0_red, t_red)
            dh = h - h0_red[idx]
            new_dh = np.where(np.abs(delta_x[h_dof_idx][dh_overshoots_idx][idx]) > max_dH, dh, delta_x[h_dof_idx][dh_overshoots_idx][idx])
            delta_x[h_dof_idx][dh_overshoots_idx][idx] = new_dh
            te = time.time()
            print("Elapsed time for bisection enthalpy correction: ", te - tb)
        return

    def bisection_method(self, p, z, t_target, tol=1e-1, max_iter=100):
        a = np.zeros_like(t_target)
        b = 4.0 * np.ones_like(t_target)
        f_res = lambda H_val: t_target - self.temperature_function(
            np.vstack([p, H_val, z]))

        fa_times_fb = f_res(a) * f_res(b)
        idx = np.where(fa_times_fb < 0.0)[0]
        if idx.shape[0] == 0:
            return np.empty_like(a), idx
        else:
            if np.any(np.logical_and(fa_times_fb > 0.0, np.isclose(fa_times_fb, 0.0))):
                print("Bisection:: some cells are ignored.")

            f_res = lambda H_val: t_target[idx] - self.temperature_function(
                np.vstack([p[idx], H_val, z[idx]]))
            a = a[idx]
            b = b[idx]

        for it in range(max_iter):
            c = (a + b) / 2.0
            f_c = f_res(c)

            if np.all(np.logical_or(np.abs(f_c) < tol, np.abs(b - a) < tol)):
                return c, idx

            f_a = f_res(a)
            idx_n = np.where(f_a * f_c < 0)
            idx_p = np.where(f_a * f_c >= 0)
            b[idx_n] = c[idx_n]
            a[idx_p] = c[idx_p]

        raise RuntimeError("Maximum number of iterations reached without convergence.")


# Instance of the computational model
model = GeothermalFlowModel(params)

parametric_space_ref_level = 2
file_name_prefix = "model_configuration/constitutive_description/driesner_vtk_files/"
file_name = (
    file_name_prefix + "XHP_l" + str(parametric_space_ref_level) + "_modified.vtk"
)
brine_sampler = VTKSampler(file_name)
brine_sampler.conversion_factors = (1.0, 1.0e3, 10.0)  # (z,h,p)
model.vtk_sampler = brine_sampler


tb = time.time()
model.prepare_simulation()
te = time.time()
print("Elapsed time prepare simulation: ", te - tb)
print("Simulation prepared for total number of DoF: ", model.equation_system.num_dofs())
print("Mixed-dimensional grid employed: ", model.mdg)

# print geometry
model.exporter.write_vtu()
tb = time.time()
pp.run_time_dependent_model(model, params)
te = time.time()
print("Elapsed time run_time_dependent_model: ", te - tb)
print("Total number of DoF: ", model.equation_system.num_dofs())
print("Mixed-dimensional grid information: ", model.mdg)

# Retrieve the grid and boundary information
grid = model.mdg.subdomains()[0]
bc_sides = model.domain_boundary_sides(grid)

# Integrated overall mass flux on all facets
mn = model.darcy_flux(model.mdg.subdomains()).value(model.equation_system)

inlet_idx, outlet_idx = model.get_inlet_outlet_sides(model.mdg.subdomains()[0])
print("Inflow values : ", mn[inlet_idx])
print("Outflow values : ", mn[outlet_idx])<|MERGE_RESOLUTION|>--- conflicted
+++ resolved
@@ -25,7 +25,6 @@
 import porepy as pp
 
 day = 86400
-<<<<<<< HEAD
 tf = 0.01 * day
 dt = 0.0001 * day
 dynamic_time_step_q = False
@@ -50,17 +49,6 @@
         iter_max=50,
         print_info=True,
     )
-=======
-tf = 0.05 * day # final time
-dt = 0.00025 * day # time step size
-time_manager = pp.TimeManager(
-    schedule=[0.0, tf],
-    dt_init=dt,
-    constant_dt=True,
-    iter_max=50,
-    print_info=True,
-)
->>>>>>> 095f7078
 
 solid_constants = pp.SolidConstants(
     {
