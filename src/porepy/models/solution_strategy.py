--- conflicted
+++ resolved
@@ -523,13 +523,13 @@
             # First a simple check for nan values.
             if np.any(np.isnan(nonlinear_increment)):
                 # If the solution contains nan values, we have diverged.
-<<<<<<< HEAD
-                return np.nan, False, True
-            error = self.variable_norm(solution)
-            logger.info(f"Normalized residual norm: {error:.2e}")
-            converged = error < nl_params["nl_convergence_tol"]
-=======
-                return np.nan, np.nan, False, True
+            # TODO: resolve this!
+            #     return np.nan, False, True
+            # error = self.variable_norm(solution)
+            # logger.info(f"Normalized residual norm: {error:.2e}")
+            # converged = error < nl_params["nl_convergence_tol"]
+            # 
+            #     return np.nan, np.nan, False, True
 
             # nonlinear_increment based norm
             nonlinear_increment_norm = self.compute_nonlinear_increment_norm(
@@ -545,7 +545,6 @@
             converged_inc = nonlinear_increment_norm < nl_params["nl_convergence_tol"]
             converged_res = residual_norm < nl_params["nl_convergence_tol_res"]
             converged = converged_inc and converged_res
->>>>>>> 3f175b94
             diverged = False
 
         # Log the errors (here increments and residuals)
