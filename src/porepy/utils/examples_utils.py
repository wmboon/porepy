"""Module containing a mixin class for reusing methods in verification setups."""

from __future__ import annotations

from typing import Callable

import numpy as np

import porepy as pp
from porepy.models.constitutive_laws import LinearElasticMechanicalStress
from porepy.models.protocol import PorePyModel


class VerificationUtils(PorePyModel):
    """Mixin class storing useful utility methods.

    The intended use is to mix this class with a utlilty class, specific to a
    verification/complete setup.

    """

    displacement: Callable[[pp.SubdomainsOrBoundaries], pp.ad.MixedDimensionalVariable]
    """Displacement variable. Normally defined in a mixin instance of
    :class:`~porepy.models.momentum_balance.VariablesMomentumBalance`.

    """

    pressure: Callable[[list[pp.Grid]], pp.ad.MixedDimensionalVariable]
    """Pressure variable. Normally defined in a mixin instance of
    :class:`~porepy.models.fluid_mass_balance.VariablesSinglePhaseFlow`.

    """

    stress_keyword: str
    """Keyword for accessing the parameters of the mechanical subproblem."""

    darcy_keyword: str
    """Keyword used to identify the Darcy flux discretization. Normally set by a mixin
    instance of
    :class:`~porepy.models.fluid_mass_balance.SolutionStrategySinglePhaseFlow`.

    """

    bc_type_mechanics: Callable[[pp.BoundaryGrid], np.ndarray]

    mechanical_stress: Callable[
        [pp.SubdomainsOrBoundaries], pp.ad.MixedDimensionalVariable
    ]

<<<<<<< HEAD
    _combine_boundary_operators: Callable[
        [
            Sequence[pp.Grid],
            Callable[[Sequence[pp.BoundaryGrid]], pp.ad.Operator],
            Callable[[Sequence[pp.BoundaryGrid]], pp.ad.Operator],
            None | Callable[[Sequence[pp.BoundaryGrid]], pp.ad.Operator],
            Callable[[pp.Grid], pp.BoundaryCondition],
            str,
            int,
        ],
        pp.ad.Operator,
    ]

=======
>>>>>>> b9969f09
    def face_displacement(self, sd: pp.Grid) -> np.ndarray:
        """Project the displacement vector onto the faces.

        Parameters:
            sd: subdomain grid.

        Returns:
            Numpy array containing the values of the displacement on the faces.

        Raises:
             Exception if the mixed-dimensional grid contains more that one subdomain
             or the dimension of the grid does not coincide with the maximum
             dimension of the mixed-dimensional grid.

        Note:
            This method should not be seen as a true trace of the displacement,
            since it only holds for certain choices of boundary conditions.

        """
        # Sanity check
        assert len(self.mdg.subdomains()) == 1 and sd.dim == self.mdg.dim_max()

        # Retrieve pressure and displacement
        u = self.displacement([sd])
        p = self.pressure([sd])

        # Discretization
        discr_mech = pp.ad.MpsaAd(self.stress_keyword, [sd])
        discr_poromech = pp.ad.BiotAd(self.stress_keyword, [sd])

        # Boundary conditions
        bc = LinearElasticMechanicalStress.combine_boundary_operators_mechanical_stress(
            self,  # type: ignore[arg-type]
            subdomains=[sd],
        )

        # Compute the pseudo-trace of the displacement
        # Note that this is not the real trace, as this only holds for particular
        # choices of boundary condtions
        u_faces_ad = (
            discr_mech.bound_displacement_cell() @ u
            + discr_mech.bound_displacement_face() @ bc
            + discr_poromech.bound_pressure(self.darcy_keyword) @ p
        )

        # Parse numerical value and return the minimum and maximum value
        u_faces = u_faces_ad.value(self.equation_system)
        assert isinstance(u_faces, np.ndarray)
        return u_faces<|MERGE_RESOLUTION|>--- conflicted
+++ resolved
@@ -47,22 +47,6 @@
         [pp.SubdomainsOrBoundaries], pp.ad.MixedDimensionalVariable
     ]
 
-<<<<<<< HEAD
-    _combine_boundary_operators: Callable[
-        [
-            Sequence[pp.Grid],
-            Callable[[Sequence[pp.BoundaryGrid]], pp.ad.Operator],
-            Callable[[Sequence[pp.BoundaryGrid]], pp.ad.Operator],
-            None | Callable[[Sequence[pp.BoundaryGrid]], pp.ad.Operator],
-            Callable[[pp.Grid], pp.BoundaryCondition],
-            str,
-            int,
-        ],
-        pp.ad.Operator,
-    ]
-
-=======
->>>>>>> b9969f09
     def face_displacement(self, sd: pp.Grid) -> np.ndarray:
         """Project the displacement vector onto the faces.
 
