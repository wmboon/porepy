--- conflicted
+++ resolved
@@ -23,9 +23,6 @@
 # user can be exposed to should have a shortcut here. Borderline cases will be
 # decided as needed
 
-<<<<<<< HEAD
-# Grids
-=======
 __all__ = []
 
 # Numerics
@@ -55,10 +52,9 @@
 # Time steppers
 from porepy.numerics.time_stepper import Implicit, Explicit
 
-#Grid
+# Grids
 from porepy.grids.grid import Grid
 from porepy.grids.grid_bucket import GridBucket
->>>>>>> 6eda7197
 from porepy.grids.structured import CartGrid, TensorGrid
 from porepy.grids.simplex import TriangleGrid, TetrahedralGrid
 from porepy.grids.simplex import StructuredTriangleGrid, StructuredTetrahedralGrid
