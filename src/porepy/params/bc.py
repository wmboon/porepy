<<<<<<< HEAD
# -*- coding: utf-8 -*-
"""
Created on Mon Feb 29 14:30:22 2016

@author: eke001
"""

import numpy as np

class BoundaryCondition(object):

    """ Class to store information on boundary conditions.

    The BCs are specified by face number, and can have type Dirichlet or
    Neumann (Robin may be included later). For details on default values etc.,
    see constructor.

    Attributes:
        num_faces (int): Number of faces in the grid
        dim (int): Dimension of the boundary. One less than the dimension of
            the grid.
        is_neu (np.ndarray boolean, size g.num_faces): Element i is true if
            face i has been assigned a Neumann condition. Tacitly assumes that
            the face is on the boundary. Should be false for internal faces, as
            well as Dirichlet faces.
        is_dir (np.ndarary, boolean, size g.num_faces): Element i is true if
            face i has been assigned a Neumann condition.

    """

    def __init__(self, g, faces=None, cond=None):
        """Constructor for BoundaryConditions.

        The conditions are specified by face numbers. Faces that do not get an
        explicit condition will have Neumann conditions assigned.

        Parameters:
            g (grid): For which boundary conditions are set.
            faces (np.ndarray): Faces for which conditions are assigned.
            cond (list of str): Conditions on the faces, in the same order as
                used in faces. Should be as long as faces.

        Example:
            # Assign Dirichlet condititons on the left side of a grid; implicit
            # Neumann conditions on the rest
            g = CartGrid([2, 2])
            west_face = bc.face_on_side(g, 'west')
            bound_cond = BoundaryCondition(g, faces=west_face, cond=['dir',
                                                                     'dir'])

        """

        self.num_faces = g.num_faces
        self.dim = g.dim - 1

        self.bc_type = 'scalar'

        # Find boundary faces
        bf = g.get_boundary_faces()

        self.is_neu = np.zeros(self.num_faces, dtype=bool)
        self.is_dir = np.zeros(self.num_faces, dtype=bool)

        # By default, all faces are Neumann.
        self.is_neu[bf] = True

        if faces is not None:
            # Validate arguments
            assert cond is not None
            if not np.all(np.in1d(faces, bf)):
                raise ValueError('Give boundary condition only on the boundary')
            if faces.size != len(cond):
                raise ValueError('One BC per face')

            for l in np.arange(faces.size):
                s = cond[l]
                if s.lower() == 'neu':
                    pass  # Neumann is already default
                elif s.lower() == 'dir':
                    self.is_dir[faces[l]] = True
                    self.is_neu[faces[l]] = False
                else:
                    raise ValueError('Boundary should be Dirichlet or Neumann')

                
class BoundaryConditionVectorial(object):

    """ Class to store information on boundary conditions.

        The BCs are specified by face number and assigned to the single
        component, and can have type Dirichlet or
        Neumann (Robin may be included later).
        NOTE: Currently works for boundary faces aligned with the coordinate
        system.

        For description of attributes, parameters and constructors,
        refer to the above class BoundaryCondition.

        NOTE: g.dim > 1 for the procedure to make sense

    """

    def __init__(self, g, faces=None, cond=None):

        self.num_faces = g.num_faces
        self.dim = g.dim

        self.bc_type = 'vectorial'

        # Find boundary faces
        bf = g.get_boundary_faces()

        self.is_neu = np.zeros((g.dim, self.num_faces), dtype=bool)
        self.is_dir = np.zeros((g.dim, self.num_faces), dtype=bool)

        self.is_neu[:, bf] = True

        if faces is not None:
            # Validate arguments
            assert cond is not None
            if not np.all(np.in1d(faces, bf)):
                raise ValueError('Give boundary condition only on the boundary')
            if faces.size != len(cond):
                raise ValueError('One BC per face')

            for j in np.arange(faces.size):
                s = cond[j]
                if s.lower() == 'neu':
                    pass  # Neumann is already default
                elif s.lower() == 'dir':
                    self.is_dir[:, faces[j]] = True
                    self.is_neu[:, faces[j]] = False
                elif s.lower() == 'dir_x':
                    self.is_dir[0, faces[j]] = True
                    self.is_neu[0, faces[j]] = False
                    self.is_dir[1, faces[j]] = False
                    self.is_neu[1, faces[j]] = True
                    if self.dim == 3:
                        self.is_dir[2, faces[j]] = False
                        self.is_neu[2, faces[j]]= True
                elif s.lower() == 'dir_y':
                    self.is_dir[0, faces[j]] = False
                    self.is_dir[1, faces[j]] = True
                    self.is_neu[0, faces[j]] = True
                    self.is_neu[1, faces[j]] = False
                    if self.dim == 3:
                        self.is_dir[2, faces[j]] = False
                        self.is_neu[2, faces[j]]= True
                elif s.lower() == 'dir_z':
                    self.is_dir[0, faces[j]] = False
                    self.is_dir[1, faces[j]] = False
                    self.is_dir[2, faces[j]] = True
                    self.is_neu[0, faces[j]] = True
                    self.is_neu[1, faces[j]] = True
                    self.is_neu[2, faces[j]] = False
                else:
                    raise ValueError('Boundary should be Dirichlet or Neumann')


=======
# -*- coding: utf-8 -*-
""" Module for representation and handling of boundary conditions.

"""
import warnings
import numpy as np


class BoundaryCondition(object):
    """ Class to store information on boundary conditions.

    The BCs are specified by face number, and can have type Dirichlet or
    Neumann (Robin may be included later). For details on default values etc.,
    see constructor.

    Attributes:
        num_faces (int): Number of faces in the grid
        dim (int): Dimension of the boundary. One less than the dimension of
            the grid.
        is_neu (np.ndarray boolean, size g.num_faces): Element i is true if
            face i has been assigned a Neumann condition. Tacitly assumes that
            the face is on the boundary. Should be false for internal faces, as
            well as Dirichlet faces.
        is_dir (np.ndarary, boolean, size g.num_faces): Element i is true if
            face i has been assigned a Neumann condition.

    """

    def __init__(self, g, faces=None, cond=None):
        """Constructor for BoundaryConditions.

        The conditions are specified by face numbers. Faces that do not get an
        explicit condition will have Neumann conditions assigned.

        Parameters:
            g (grid): For which boundary conditions are set.
            faces (np.ndarray): Faces for which conditions are assigned.
            cond (list of str): Conditions on the faces, in the same order as
                used in faces. Should be as long as faces.

        Example:
            # Assign Dirichlet condititons on the left side of a grid; implicit
            # Neumann conditions on the rest
            g = CartGrid([2, 2])
            west_face = bc.face_on_side(g, 'west')
            bound_cond = BoundaryCondition(g, faces=west_face, cond=['dir',
                                                                     'dir'])

        """

        self.num_faces = g.num_faces
        self.dim = g.dim - 1

        # Find indices of boundary faces
        bf = g.get_all_boundary_faces()

        # Keep track of internal boundaries.
        self.is_internal = g.tags['fracture_faces']

        self.is_neu = np.zeros(self.num_faces, dtype=bool)
        self.is_dir = np.zeros(self.num_faces, dtype=bool)

        # By default, all boundary faces are Neumann.
        self.is_neu[bf] = True

        if faces is not None:
            # Validate arguments
            assert cond is not None
            if faces.dtype == bool:
                if faces.size != self.num_faces:
                    raise ValueError('''When giving logical faces, the size of
                                        array must match number of faces''')
                faces = np.argwhere(faces)
            if not np.all(np.in1d(faces, bf)):
                raise ValueError('Give boundary condition only on the \
                                 boundary')
            domain_boundary_and_tips = np.argwhere(np.logical_or(
                g.tags['domain_boundary_faces'], g.tags['tip_faces']))
            if not np.all(np.in1d(faces, domain_boundary_and_tips)):
                warnings.warn('You are now specifying conditions on internal \
                              boundaries. Be very careful!')
            if isinstance(cond, str):
                cond = [cond] * faces.size
            if faces.size != len(cond):
                raise ValueError('One BC per face')

            for l in np.arange(faces.size):
                s = cond[l]
                if s.lower() == 'neu':
                    pass  # Neumann is already default
                elif s.lower() == 'dir':
                    self.is_dir[faces[l]] = True
                    self.is_neu[faces[l]] = False
                else:
                    raise ValueError('Boundary should be Dirichlet or Neumann')


def face_on_side(g, side, tol=1e-8):
    """ Find faces on specified sides of a grid.

    It is assumed that the grid forms a box in 2d or 3d.

    The faces are specified by one of two type of keywords: (xmin / west),
    (xmax / east), (ymin / south), (ymax / north), (zmin, bottom),
    (zmax / top).

    Parameters:
        g (grid): For which we want to find faces.
        side (str, or list of str): Sides for which we want to find the
            boundary faces.
        tol (double, optional): Geometric tolerance for deciding whether a face
            lays on the boundary. Defaults to 1e-8.

    Returns:
        list of lists: Outer list has one element per element in side (same
            ordering). Inner list contains global indices of faces laying on
            that side.

    """
    if isinstance(side, str):
        side = [side]

    faces = []
    for s in side:
        s = s.lower().strip()
        if s == 'west' or s == 'xmin':
            xm = g.nodes[0].min()
            faces.append(np.squeeze(np.where(np.abs(g.face_centers[0] - xm) <
                                             tol)))
        elif s == 'east' or s == 'xmax':
            xm = g.nodes[0].max()
            faces.append(np.squeeze(np.where(np.abs(g.face_centers[0] - xm) <
                                             tol)))
        elif s == 'south' or s == 'ymin':
            xm = g.nodes[1].min()
            faces.append(np.squeeze(np.where(np.abs(g.face_centers[1] - xm) <
                                             tol)))
        elif s == 'north' or s == 'ymax':
            xm = g.nodes[1].max()
            faces.append(np.squeeze(np.where(np.abs(g.face_centers[1] - xm) <
                                             tol)))
        elif s == 'bottom' or s == 'bot' or s == 'zmin':
            xm = g.nodes[2].min()
            faces.append(np.squeeze(np.where(np.abs(g.face_centers[2] - xm) <
                                             tol)))
        elif s == 'top' or s == 'zmax':
            xm = g.nodes[2].max()
            faces.append(np.squeeze(np.where(np.abs(g.face_centers[2] - xm) <
                                             tol)))
        else:
            raise ValueError('Unknow face side')
    return faces
>>>>>>> 1248c3ae
<|MERGE_RESOLUTION|>--- conflicted
+++ resolved
@@ -1,4 +1,3 @@
-<<<<<<< HEAD
 # -*- coding: utf-8 -*-
 """
 Created on Mon Feb 29 14:30:22 2016
@@ -83,7 +82,7 @@
                 else:
                     raise ValueError('Boundary should be Dirichlet or Neumann')
 
-                
+
 class BoundaryConditionVectorial(object):
 
     """ Class to store information on boundary conditions.
@@ -158,104 +157,6 @@
                     raise ValueError('Boundary should be Dirichlet or Neumann')
 
 
-=======
-# -*- coding: utf-8 -*-
-""" Module for representation and handling of boundary conditions.
-
-"""
-import warnings
-import numpy as np
-
-
-class BoundaryCondition(object):
-    """ Class to store information on boundary conditions.
-
-    The BCs are specified by face number, and can have type Dirichlet or
-    Neumann (Robin may be included later). For details on default values etc.,
-    see constructor.
-
-    Attributes:
-        num_faces (int): Number of faces in the grid
-        dim (int): Dimension of the boundary. One less than the dimension of
-            the grid.
-        is_neu (np.ndarray boolean, size g.num_faces): Element i is true if
-            face i has been assigned a Neumann condition. Tacitly assumes that
-            the face is on the boundary. Should be false for internal faces, as
-            well as Dirichlet faces.
-        is_dir (np.ndarary, boolean, size g.num_faces): Element i is true if
-            face i has been assigned a Neumann condition.
-
-    """
-
-    def __init__(self, g, faces=None, cond=None):
-        """Constructor for BoundaryConditions.
-
-        The conditions are specified by face numbers. Faces that do not get an
-        explicit condition will have Neumann conditions assigned.
-
-        Parameters:
-            g (grid): For which boundary conditions are set.
-            faces (np.ndarray): Faces for which conditions are assigned.
-            cond (list of str): Conditions on the faces, in the same order as
-                used in faces. Should be as long as faces.
-
-        Example:
-            # Assign Dirichlet condititons on the left side of a grid; implicit
-            # Neumann conditions on the rest
-            g = CartGrid([2, 2])
-            west_face = bc.face_on_side(g, 'west')
-            bound_cond = BoundaryCondition(g, faces=west_face, cond=['dir',
-                                                                     'dir'])
-
-        """
-
-        self.num_faces = g.num_faces
-        self.dim = g.dim - 1
-
-        # Find indices of boundary faces
-        bf = g.get_all_boundary_faces()
-
-        # Keep track of internal boundaries.
-        self.is_internal = g.tags['fracture_faces']
-
-        self.is_neu = np.zeros(self.num_faces, dtype=bool)
-        self.is_dir = np.zeros(self.num_faces, dtype=bool)
-
-        # By default, all boundary faces are Neumann.
-        self.is_neu[bf] = True
-
-        if faces is not None:
-            # Validate arguments
-            assert cond is not None
-            if faces.dtype == bool:
-                if faces.size != self.num_faces:
-                    raise ValueError('''When giving logical faces, the size of
-                                        array must match number of faces''')
-                faces = np.argwhere(faces)
-            if not np.all(np.in1d(faces, bf)):
-                raise ValueError('Give boundary condition only on the \
-                                 boundary')
-            domain_boundary_and_tips = np.argwhere(np.logical_or(
-                g.tags['domain_boundary_faces'], g.tags['tip_faces']))
-            if not np.all(np.in1d(faces, domain_boundary_and_tips)):
-                warnings.warn('You are now specifying conditions on internal \
-                              boundaries. Be very careful!')
-            if isinstance(cond, str):
-                cond = [cond] * faces.size
-            if faces.size != len(cond):
-                raise ValueError('One BC per face')
-
-            for l in np.arange(faces.size):
-                s = cond[l]
-                if s.lower() == 'neu':
-                    pass  # Neumann is already default
-                elif s.lower() == 'dir':
-                    self.is_dir[faces[l]] = True
-                    self.is_neu[faces[l]] = False
-                else:
-                    raise ValueError('Boundary should be Dirichlet or Neumann')
-
-
 def face_on_side(g, side, tol=1e-8):
     """ Find faces on specified sides of a grid.
 
@@ -310,5 +211,4 @@
                                              tol)))
         else:
             raise ValueError('Unknow face side')
-    return faces
->>>>>>> 1248c3ae
+    return faces