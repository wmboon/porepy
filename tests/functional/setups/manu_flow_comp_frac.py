--- conflicted
+++ resolved
@@ -39,10 +39,6 @@
     ManuIncompUtils,
     SingleEmbeddedVerticalFracture,
 )
-<<<<<<< HEAD
-=======
-
->>>>>>> cb88ad8b
 
 # PorePy typings
 number = pp.number
