""" Implementation of wrappers for Ad representations of several operators.
"""
from __future__ import annotations

import copy
import numbers
from enum import Enum, EnumMeta
from itertools import count
from typing import Any, Literal, Optional, Sequence, Union

import matplotlib.pyplot as plt
import networkx as nx
import numpy as np
import scipy.sparse as sps

import porepy as pp

from . import _ad_utils
from .forward_mode import Ad_array, initAdArrays

__all__ = [
    "Operator",
    "Matrix",
    "Array",
    "TimeDependentArray",
    "Scalar",
    "Variable",
    "MixedDimensionalVariable",
]

GridLike = Union[pp.Grid, pp.MortarGrid]


def _get_shape(mat):
    """Get shape of a numpy.ndarray or the Jacobian of Ad_array"""
    if isinstance(mat, Ad_array):
        return mat.jac.shape
    else:
        return mat.shape


class Operator:
    """Parent class for all AD operators.

<<<<<<< HEAD
    Objects of this class are not meant to be initiated directly, rather the various
=======
    This class is not meant to be initiated directly, rather the various
>>>>>>> 5fbf75ca
    subclasses should be used. Instances of this class will still be created when
    subclasses are combined by Operator.Operations.

<<<<<<< HEAD
    """

    Operations: EnumMeta = Enum(
        "Operations",
        ["void", "add", "sub", "mul", "div", "evaluate", "approximate", "pow"],
    )
    """Object representing all supported operations by the operator class.

    Used to construct the operator tree and identify Operator.Operations.
=======
    Contains a tree structure of child operators for the recursive forward evaluation.

    Provides overload functions for basic arithmetic operations.

    Parameters:
        name: Name of this operator. Used for string representations
        subdomains (optional): List of subdomains on which the operator is defined.
            Will be empty for operators not associated with any subdomains.
            Defaults to None (converted to empty list).
        interfaces (optional): List of interfaces in the mixed-dimensional grid on which the
            operator is defined.
            Will be empty for operators not associated with any interface.
            Defaults to None (converted to empty list).
>>>>>>> 5fbf75ca

    """

    def __init__(
        self,
        name: Optional[str] = None,
        subdomains: Optional[list[pp.Grid]] = None,
        interfaces: Optional[list[pp.MortarGrid]] = None,
        tree: Optional[Tree] = None,
    ) -> None:
<<<<<<< HEAD
        self.interfaces: list[pp.MortarGrid] = [] if interfaces is None else interfaces
        """List of interfaces on which the operator is defined.
        Will be empty for operators not associated with specific interfaces.

        """

        self.subdomains: list[pp.Grid] = [] if subdomains is None else subdomains
        """List of subdomains on which the operator is defined.
        Will be empty for operators not associated with specific subdomains.

        """
        ### PRIVATE

        self._name = name if name is not None else ""

        self._set_tree(tree)
=======
        if name is None:
            name = ""
        self._name = name

        self._set_tree(tree)

        self.subdomains: list[pp.Grid] = [] if subdomains is None else subdomains
        """List of subdomains on which the operator is defined, passed at instantiation.

        Will be empty for operators not associated with specific subdomains.

        """

        self.interfaces: list[pp.MortarGrid] = [] if interfaces is None else interfaces
        """List of mortar grids in the mixed-dimensional grid on which the operator is defined,
        passed at instantiation.

        Will be empty for operators not associated with specific subdomains.

        """
>>>>>>> 5fbf75ca

    @property
    def name(self) -> str:
        """The name given to this variable."""
        return self._name

    def _set_tree(self, tree=None):
        if tree is None:
            self.tree = Tree(Operator.Operations.void)
        else:
            self.tree = tree

    def _set_subdomains_or_interfaces(
        self,
        subdomains: Optional[list[pp.Grid]] = None,
        interfaces: Optional[list[pp.MortarGrid]] = None,
    ) -> None:
        """For operators which are defined for either subdomains or interfaces but not both.

        Check that exactly one of subdomains and interfaces is given and assign to the
        operator. The unspecified grid-like type will also be set as an attribute, i.e.
        either op.subdomains or op.interfaces is an empty list, while the other is a
        list with len>0.

        Parameters:
            subdomains (optional list of subdomains): The subdomain list.
            interfaces (optional list of tuples of subdomains): The interface list.

        """
        if subdomains is None:
            subdomains = []
        if interfaces is None:
            interfaces = []

        if len(subdomains) > 0 and len(interfaces) > 0:
            raise ValueError("Operator defined on both subdomains and interfaces.")

        self.subdomains = subdomains
        self.interfaces = interfaces

<<<<<<< HEAD
=======
    def _find_subtree_variables(self) -> list[pp.ad.Variable]:
        """Method to recursively look for Variables (or MergedVariables) in an
        operator tree.
        """
        # The variables should be located at leaves in the tree. Traverse the tree
        # recursively, look for variables, and then gather the results.

        if isinstance(self, Variable) or isinstance(self, pp.ad.Variable):
            # We are at the bottom of a branch of the tree, return the operator
            return [self]
        else:
            # We need to look deeper in the tree.
            # Look for variables among the children
            sub_variables = []
            # When using nested pp.ad.Functions, some of the children may be Ad_arrays
            # (forward mode), rather than Operators. For the former, don't look for
            # children - they have none.
            for child in self.tree.children:
                if isinstance(child, pp.ad.Operator):
                    sub_variables += child._find_subtree_variables()

            # Some work is needed to parse the information
            var_list: list[Variable] = []
            for var in sub_variables:
                if isinstance(var, Variable) or isinstance(var, pp.ad.Variable):
                    # Effectively, this node is one step from the leaf
                    var_list.append(var)
                elif isinstance(var, list):
                    # We are further up in the tree.
                    for sub_var in var:
                        if isinstance(sub_var, Variable) or isinstance(
                            sub_var, pp.ad.Variable
                        ):
                            var_list.append(sub_var)
            return var_list

    def _identify_variables(
        self, dof_manager: pp.DofManager, var: Optional[list] = None
    ):
        """Identify all variables in this operator."""
        # 1. Get all variables present in this operator.
        # The variable finder is implemented in a special function, aimed at recursion
        # through the operator tree.
        # Uniquify by making this a set, and then sort on variable id
        variables = sorted(
            list(set(self._find_subtree_variables())),
            key=lambda var: var.id,
        )

        # 2. Get a mapping between variables (*not* only MergedVariables) and their
        # indices according to the DofManager. This is needed to access the state of
        # a variable when parsing the operator to numerical values using forward Ad.

        # For each variable, get the global index
        inds = []
        variable_ids = []
        prev_time = []
        prev_iter = []
        for variable in variables:
            # Indices (in DofManager sense) of this variable. Will be built gradually
            # for MergedVariables, in one go for plain Variables.
            ind_var = []
            prev_time.append(variable.prev_time)
            prev_iter.append(variable.prev_iter)

            if isinstance(
                variable, (pp.ad.MergedVariable, MergedVariable)
            ):  # Is this equivalent to the test in previous function?
                # Loop over all subvariables for the merged variable
                for i, sub_var in enumerate(variable.sub_vars):
                    # Store dofs
                    ind_var.append(
                        dof_manager.grid_and_variable_to_dofs(sub_var._g, sub_var._name)
                    )
                    if i == 0:
                        # Store id of variable, but only for the first one; we will
                        # concatenate the arrays in ind_var into one array
                        variable_ids.append(variable.id)

                if len(variable.sub_vars) == 0:
                    # For empty lists of subvariables, we still need to assign an id
                    # to the variable.
                    variable_ids.append(variable.id)
            else:
                # This is a variable that lives on a single grid
                ind_var.append(
                    dof_manager.grid_and_variable_to_dofs(variable._g, variable._name)
                )
                variable_ids.append(variable.id)

            # Gather all indices for this variable
            if len(ind_var) > 0:
                inds.append(np.hstack([i for i in ind_var]))
            else:
                inds.append(np.array([], dtype=int))

        return inds, variable_ids, prev_time, prev_iter

    def _identify_subtree_discretizations(self, discr: list) -> list:
        """Recursive search in the tree of this operator to identify all discretizations
        represented in the operator.
        """
        if len(self.tree.children) > 0:
            # Go further in recursion
            for child in self.tree.children:
                discr += child._identify_subtree_discretizations([])

        if isinstance(self, _ad_utils.MergedOperator):
            # We have reached the bottom; this is a discretization (example: mpfa.flux)
            discr.append(self)

        return discr

    def _identify_discretizations(
        self,
    ) -> dict[_ad_utils.MergedOperator, GridLike]:
        """Perform a recursive search to find all discretizations present in the
        operator tree. Uniquify the list to avoid double computations.

        """
        all_discr = self._identify_subtree_discretizations([])
        return _ad_utils.uniquify_discretization_list(all_discr)

    def discretize(self, mdg: pp.MixedDimensionalGrid) -> None:
        """Perform the ``discretize`` function of all child operators which are discretizations
        using data from mdg.

        """
        unique_discretizations: dict[
            _ad_utils.MergedOperator, GridLike
        ] = self._identify_discretizations()
        _ad_utils.discretize_from_list(unique_discretizations, mdg)

>>>>>>> 5fbf75ca
    def is_leaf(self) -> bool:
        """Check if this operator is a leaf in the tree-representation of an expression.

        Note that this implies that the method ``parse()`` is expected to be implemented.

        Returns:
            True if the operator has no children.

        """
        return len(self.tree.children) == 0

    def set_name(self, name: str) -> None:
        """Reset this object's name originally passed at instantiation.

        Parameters:
            name: the new name to be assigned.

        """
        self._name = name

    def previous_timestep(self) -> pp.ad.Operator:
        """Return an operator that represents the value of this operator at the previous
        timestep.

        The operator tree at the previous time step is created as a shallow copy, and will
        thus be identical to the original operator, except that all time dependent operators
        are evaluated at the previous time step.

        Returns:
            A copy of self, with all time dependent operators evaluated at the previous
            time step.

        """
        # Create a copy of the operator tree evaluated at a previous time step. This is done
        # by traversing the underlying graph, and set all time-dependent objects to be
        # evaluated at the previous time step.

        def _traverse_tree(op: Operator) -> Operator:
            """Helper function which traverses an operator tree by recursion."""

            children = op.tree.children

            if len(children) == 0:
                # We are on an atomic operator. If this is a time-dependent operator,
                # set it to be evaluated at the previous time step. If not, leave the
                # operator as it is.
                if isinstance(
                    op, (Variable, MixedDimensionalVariable, TimeDependentArray)
                ):
                    # IMPLEMENTATION NOTE: We need to use a copy, not a deep copy here. A
                    # deep copy would change the underlying grids and mortar grids. For
                    # variables (atomic and merged) this would render a KeyValue if the
                    # grid is used to fetch the relevant degree of freedom in the global
                    # ordering, as is done by the DofManager.
                    # If other time-dependent other operators are added, they will have to
                    # override this previous_timestep method.
                    return copy.copy(op).previous_timestep()

                else:
                    # No need to use a copy here.
                    # This also means that operators that are not time dependent need not
                    # override this previous_timestep method.
                    return op
            else:
                # Recursively iterate over the subtree, get the children, evaluated at the
                # previous time when relevant, and add it to the new list.
                new_children: list[Operator] = list()
                for ci, child in enumerate(children):
                    # Recursive call to fix the subtree.
                    new_children.append(_traverse_tree(child))

                # We would like to return a new operator which represents the same
                # calculation as op, though with a different set of children. We cannot use
                # copy.copy (shallow copy), since this will identify the lists of children
                # in the old and new operator. Also, we cannot do a deep copy, since this
                # will copy grids in individual subdomains - see implementation not in the
                # above treatment of Variables.
                # The solution is to make a new Tree with the same operation as the old
                # operator, but with the new list of children.
                new_tree = Tree(op.tree.op, children=new_children)

                # Use the same lists of subdomains and interfaces as in the old operator,
                # with empty lists if these are not present.
                subdomains = getattr(op, "subdomains", [])
                interfaces = getattr(op, "interfaces", [])

                # Create new operator from the tree.
                new_op = Operator(
                    name=op._name,
                    subdomains=subdomains,
                    interfaces=interfaces,
                    tree=new_tree,
                )
                return new_op

        # Get a copy of the operator with all time-dependent quantities evaluated at the
        # previous time step.
        prev_time = _traverse_tree(self)

        return prev_time

    def parse(self, mdg: pp.MixedDimensionalGrid) -> Any:
        """Translate the operator into a numerical expression.

        Subclasses that represent atomic operators (leaves in a tree-representation of
        an operator) should override this method to return e.g. a number, an array or a
        matrix.
        This method should not be called on operators that are formed as combinations
        of atomic operators; such operators should be evaluated by the method :meth:`evaluate`.

        Parameters:
            mdg: Mixed-dimensional grid on which this operator is to be parsed.

        Returns:
            A numerical format representing this operator;s values on given domain.

        """
        raise NotImplementedError("This type of operator cannot be parsed right away")

    def _parse_operator(self, op: Operator, mdg: pp.MixedDimensionalGrid):
        """TODO: Currently, there is no prioritization between the operations; for
        some reason, things just work. We may need to make an ordering in which the
        operations should be carried out. It seems that the strategy of putting on
        hold until all children are processed works, but there likely are cases where
        this is not the case.
        """

        # The parsing strategy depends on the operator at hand:
        # 1) If the operator is a Variable, it will be represented according to its
        #    state.
        # 2) If the operator is a leaf in the tree-representation of the operator,
        #    parsing is left to the operator itself.
        # 3) If the operator is formed by combining other operators lower in the tree,
        #    parsing is handled by first evaluating the children (leads to recursion)
        #    and then perform the operation on the result.

        # Check for case 1 or 2
        if isinstance(op, pp.ad.Variable) or isinstance(op, Variable):
            # Case 1: Variable

            # How to access the array of (Ad representation of) states depends on whether
            # this is a single or combined variable; see self.__init__, definition of
            # self._variable_ids.
            # TODO: no difference between merged or no mixed-dimensional variables!?
            if isinstance(op, pp.ad.MixedDimensionalVariable) or isinstance(
                op, MixedDimensionalVariable
            ):
                if op.prev_time:
                    return self._prev_vals[op.id]
                elif op.prev_iter:
                    return self._prev_iter_vals[op.id]
                else:
                    return self._ad[op.id]
            else:
                if op.prev_time:
                    return self._prev_vals[op.id]
                elif op.prev_iter or not (
                    op.id in self._ad
                ):  # TODO make it more explicit that op corresponds to a non_ad_variable?
                    # e.g. by op.id in non_ad_variable_ids.
                    return self._prev_iter_vals[op.id]
                else:
                    return self._ad[op.id]
        elif isinstance(op, pp.ad.Ad_array):
            # When using nested operator functions, op can be an already evaluated term.
            # Just return it.
            return op

        elif op.is_leaf():
            # Case 2
            return op.parse(mdg)  # type:ignore

        # This is not an atomic operator. First parse its children, then combine them
        tree = op.tree
        results = [self._parse_operator(child, mdg) for child in tree.children]

        # Combine the results
        if tree.op == Operator.Operations.add:
            # To add we need two objects
            assert len(results) == 2

            # Convert any vectors that mascarade as a n x 1 (1 x n) scipy matrix to a
            # numpy array.
            self._ravel_scipy_matrix(results)

            if isinstance(results[0], np.ndarray):
                # With the implementation of Ad arrays, addition does not
                # commute for combinations with numpy arrays. Switch the order
                # of results, and everything works.
                results = results[::-1]
            try:
                return results[0] + results[1]
            except ValueError as exc:
                msg = self._get_error_message("adding", tree, results)
                raise ValueError(msg) from exc

        elif tree.op == Operator.Operations.sub:
            # To subtract we need two objects
            assert len(results) == 2

            # Convert any vectors that mascarade as a n x 1 (1 x n) scipy matrix to a
            # numpy array.
            self._ravel_scipy_matrix(results)

            factor = 1

            if isinstance(results[0], np.ndarray):
                # With the implementation of Ad arrays, subtraction does not
                # commute for combinations with numpy arrays. Switch the order
                # of results, and everything works.
                results = results[::-1]
                factor = -1

            try:
                return factor * (results[0] - results[1])
            except ValueError as exc:
                msg = self._get_error_message("subtracting", tree, results)
                raise ValueError(msg) from exc

        elif tree.op == Operator.Operations.mul:
            # To multiply we need two objects
            assert len(results) == 2

            if isinstance(results[0], np.ndarray) and isinstance(
                results[1], (pp.ad.Ad_array, pp.ad.forward_mode.Ad_array)
            ):
                # In the implementation of multiplication between an Ad_array and a
                # numpy array (in the forward mode Ad), a * b and b * a do not
                # commute. Flip the order of the results to get the expected behavior.
                results = results[::-1]
            try:
                return results[0] * results[1]
            except ValueError as exc:
                if isinstance(
                    results[0], (pp.ad.Ad_array, pp.ad.forward_mode.Ad_array)
                ) and isinstance(results[1], np.ndarray):
                    # Special error message here, since the information provided by
                    # the standard method looks like a contradiction.
                    # Move this to a helper method if similar cases arise for other
                    # Operator.Operations.
                    msg_0 = tree.children[0]._parse_readable()
                    msg_1 = tree.children[1]._parse_readable()
                    nl = "\n"
                    msg = (
                        "Error when right multiplying \n"
                        + f"  {msg_0}"
                        + nl
                        + "with"
                        + nl
                        + f"  numpy array {msg_1}"
                        + nl
                        + f"Size of arrays: {results[0].val.size} and {results[1].size}"
                        + nl
                        + "Did you forget some parentheses?"
                    )

                else:
                    msg = self._get_error_message("multiplying", tree, results)
                raise ValueError(msg) from exc

        elif tree.op == Operator.Operations.div:
            # Some care is needed here, to account for cases where item in the results
            # array is a numpy array
            if isinstance(results[0], pp.ad.Ad_array):
                # If the first item is an Ad array, the implementation of the forward
                # mode should take care of everything.
                return results[0] / results[1]
            elif isinstance(results[0], (np.ndarray, sps.spmatrix)):
                # if the first array is a numpy array or sparse matrix,
                # then numpy's implementation of division will be invoked.
                if isinstance(results[1], (np.ndarray, numbers.Real)):
                    # Both items are numpy arrays or scalars, everything is fine.
                    return results[0] / results[1]
                elif isinstance(results[1], pp.ad.Ad_array):
                    # Numpy cannot deal with division with an Ad_array. Instead, multiply
                    # with the inverse of results[1] (this is equivalent, and makes
                    # numpy happy). The return from numpy will be a new array (data type
                    # object) with the actual Ad_array as the first item. Exactly why
                    # numpy functions in this way is not clear to EK.
                    return (results[0] * results[1] ** -1)[0]
                else:
                    # Not sure what this will cover. We have to wait for it to happen.
                    raise NotImplementedError(
                        "Encountered a case not covered when dividing Ad objects"
                    )
            elif isinstance(results[0], numbers.Real):
                # if the dividend is a number, the divisor has to be an Ad_array,
                # otherwise the overloaded division wouldn't have been invoked
                # We use the same strategy as in above case where the divisor is an Ad_array
                if isinstance(results[1], pp.ad.Ad_array):
                    # See remarks by EK in case ndarray / Ad_array
                    return (results[0] * results[1] ** -1)[0]
                elif isinstance(results[1], numbers.Real):
                    # Both items are scalars, everything is fine.
                    return results[0] / results[1]
                else:
                    # In case above argument, that the divisor can only be an Ad_array,
                    # is wrong
                    raise NotImplementedError(
                        "Encountered a case not covered when dividing Ad objects"
                    )
            else:
                # This case could include results[0] being a float, or different numbers,
                # which again should be easy to cover.
                raise NotImplementedError(
                    "Encountered a case not covered when dividing Ad objects"
                )

        elif tree.op == Operator.Operations.pow:
            # To raise to a power we need two objects
            assert len(results) == 2
            # The second argument must be a scalar
            assert isinstance(results[1], numbers.Real)

            try:
                return results[0] ** results[1]
            except ValueError as exc:
                msg = self._get_error_message("raising to a power", tree, results)
                raise ValueError(msg) from exc

        elif tree.op == Operator.Operations.evaluate:
            # This is a function, which should have at least one argument
            assert len(results) > 1
            func_op = results[0]

            # if the callable can be fed with Ad_arrays, do it
            if func_op.ad_compatible:
                return func_op.func(*results[1:])
            else:
                # This should be a Function with approximated Jacobian and value.
                try:
                    val = func_op.get_values(*results[1:])
                    jac = func_op.get_jacobian(*results[1:])
                except Exception as exc:
                    # TODO specify what can go wrong here (Exception type)
                    msg = "Ad parsing: Error evaluating operator function:\n"
                    msg += func_op._parse_readable()
                    raise ValueError(msg) from exc
                return Ad_array(val, jac)

        else:
            raise ValueError("Should not happen")

    def _get_error_message(self, operation: str, tree, results: list) -> str:
        # Helper function to format error message
        msg_0 = tree.children[0]._parse_readable()
        msg_1 = tree.children[1]._parse_readable()

        nl = "\n"
        msg = (
            f"Ad parsing: Error when {operation}\n"
            + "  "
            + msg_0
            + nl
            + "with"
            + nl
            + "  "
            + msg_1
            + nl
        )

        msg += (
            f"Matrix sizes are {_get_shape(results[0])} and "
            f"{_get_shape(results[1])}"
        )
        return msg

    def _parse_readable(self) -> str:
        """
        Make a human-readable error message related to a parsing error.
        NOTE: The exact formatting should be considered work in progress,
        in particular when it comes to function evaluation.
        """

        # There are three cases to consider: Either the operator is a leaf,
        # it is a composite operator with a name, or it is a general composite
        # operator.
        if self.is_leaf():
            # Leafs are represented by their strings.
            return str(self)
        elif self._name is not None:
            # Composite operators that have been given a name (possibly
            # with a goal of simple identification of an error)
            return self._name

        # General operator. Split into its parts by recursion.
        tree = self.tree

        child_str = [child._parse_readable() for child in tree.children]

        is_func = False
        operator_str = None

        # readable representations of known operations
        if tree.op == Operator.Operations.add:
            operator_str = "+"
        elif tree.op == Operator.Operations.sub:
            operator_str = "-"
        elif tree.op == Operator.Operations.mul:
            operator_str = "*"
        elif tree.op == Operator.Operations.div:
            operator_str = "/"
        # function evaluations have their own readable representation
        elif tree.op == Operator.Operations.evaluate:
            is_func = True
        # for unknown operations, 'operator_str' remains None

        # error message for function evaluations
        if is_func:
            msg = f"{child_str[0]}("
            msg += ", ".join([f"{child}" for child in child_str[1:]])
            msg += ")"
            return msg
        # if operation is unknown, a new error will be raised to raise awareness
        elif operator_str is None:
            msg = "UNKNOWN parsing of operation on: "
            msg += ", ".join([f"{child}" for child in child_str])
            raise NotImplementedError(msg)
        # error message for known Operations
        else:
            return f"({child_str[0]} {operator_str} {child_str[1]})"

    def _ravel_scipy_matrix(self, results):
        # In some cases, parsing may leave what is essentially an array, but with the
        # format of a scipy matrix. This must be converted to a numpy array before
        # moving on.
        # NOTE: It is not clear that this conversion is meaningful in all cases, so be
        # cautious with adding this extra parsing to other operations, besides
        # addition and subtraction.

        # Loop over all results, and convert scipy matrices to numpy arrays if they
        # have size 1 in one direction. Matrices of other sizes are left as they are.
        for i, res in enumerate(results):
            if isinstance(res, sps.spmatrix) and (
                res.shape[0] <= 1 or res.shape[1] <= 1
            ):
                results[i] = res.toarray().ravel()

    def viz(self):
        """Draws a visualization of the operator tree that has this operator as its root."""
        G = nx.Graph()

        def parse_subgraph(node: Operator):
            G.add_node(node)
            if len(node.tree.children) == 0:
                return
            operation = node.tree.op
            G.add_node(operation)
            G.add_edge(node, operation)
            for child in node.tree.children:
                parse_subgraph(child)
                G.add_edge(child, operation)

        parse_subgraph(self)
        nx.draw(G, with_labels=True)
        plt.show()

    ### Operator discretization ---------------------------------------------------------------
    # TODO this is specific to discretizations and should not be done here
    # let the EquationSystem do this by calling respective util methods

    def discretize(self, mdg: pp.MixedDimensionalGrid) -> None:
        """Perform discretization operation on all discretizations identified in
        the tree of this operator, using data from mdg.

        IMPLEMENTATION NOTE: The discretizations was identified at initialization of
        Expression - it is now done here to accommodate updates (?) and

        """
        unique_discretizations: dict[
            _ad_utils.MergedOperator, GridLike
        ] = self._identify_discretizations()
        _ad_utils.discretize_from_list(unique_discretizations, mdg)

    def _identify_discretizations(
        self,
    ) -> dict["_ad_utils.MergedOperator", GridLike]:
        """Perform a recursive search to find all discretizations present in the
        operator tree. Uniquify the list to avoid double computations.

        """
        all_discr = self._identify_subtree_discretizations([])
        return _ad_utils.uniquify_discretization_list(all_discr)

    def _identify_subtree_discretizations(self, discr: list) -> list:
        """Recursive search in the tree of this operator to identify all discretizations
        represented in the operator.
        """
        if len(self.tree.children) > 0:
            # Go further in recursion
            for child in self.tree.children:
                discr += child._identify_subtree_discretizations([])

        if isinstance(self, _ad_utils.MergedOperator):
            # We have reached the bottom; this is a discretization (example: mpfa.flux)
            discr.append(self)

        return discr

    ### Operator parsing ----------------------------------------------------------------------

    def evaluate(
        self,
        system_manager: pp.ad.EquationSystem,
        state: Optional[np.ndarray] = None,
    ):  # TODO ensure the operator always returns an AD array
        """Evaluate the residual and Jacobian matrix for a given state.

        Parameters:
            dof_manager: Used to represent the problem. Will be used
                to parse the sub-operators that combine to form this operator.
            state (optional): State vector for which the residual and its
                derivatives should be formed. If not provided, the state will be pulled from
                the previous iterate (if this exists), or alternatively from the state
                at the previous time step.

        Returns:
<<<<<<< HEAD
            An Ad-array representation of the residual and Jacobian. Note that the Jacobian
            matrix need not be invertible, or even square; this depends on the operator.
=======
            A representation of the residual and Jacobian in form of an AD Array.
            Note that the Jacobian matrix need not be invertible, or even square;
            this depends on the operator.
>>>>>>> 5fbf75ca

        """
        # Get the mixed-dimensional grid used for the dof-manager.
        mdg = system_manager.mdg

        # Identify all variables in the Operator tree. This will include real variables,
        # and representation of previous time steps and iterations.
        (
            variable_dofs,
            variable_ids,
            is_prev_time,
            is_prev_iter,
        ) = self._identify_variables(system_manager)

        # Split variable dof indices and ids into groups of current variables (those
        # of the current iteration step), and those from the previous time steps and
        # iterations.
        current_indices = []
        current_ids = []
        prev_indices = []
        prev_ids = []
        prev_iter_indices = []
        prev_iter_ids = []
        for ind, var_id, is_prev, is_prev_it in zip(
            variable_dofs, variable_ids, is_prev_time, is_prev_iter
        ):
            if is_prev:
                prev_indices.append(ind)
                prev_ids.append(var_id)
            elif is_prev_it:
                prev_iter_indices.append(ind)
                prev_iter_ids.append(var_id)
            else:
                current_indices.append(ind)
                current_ids.append(var_id)

        # Save information.
        # IMPLEMENTATION NOTE: Storage in a separate data class could have
        # been a more elegant option.
        self._variable_dofs = current_indices
        self._variable_ids = current_ids
        self._prev_time_dofs = prev_indices
        self._prev_time_ids = prev_ids
        self._prev_iter_dofs = prev_iter_indices
        self._prev_iter_ids = prev_iter_ids

        # Parsing in two stages: First make a forward Ad-representation of the variable
        # state (this must be done jointly for all variables of the operator to get all
        # derivatives represented). Then parse the operator by traversing its
        # tree-representation, and parse and combine individual operators.

        prev_vals = system_manager.get_variable_values(from_iterate=False)

        if state is None:
            state = system_manager.get_variable_values(from_iterate=True)

        # Initialize Ad variables with the current iterates

        # The size of the Jacobian matrix will always be set according to the
        # variables found by the DofManager in the MixedDimensionalGrid.

        # NOTE: This implies that to derive a subsystem from the Jacobian
        # matrix of this Operator will require restricting the columns of
        # this matrix.

        # First generate an Ad array (ready for forward Ad) for the full set.
        ad_vars = initAdArrays([state])[0]

        # Next, the Ad array must be split into variables of the right size
        # (splitting impacts values and number of rows in the Jacobian, but
        # the Jacobian columns must stay the same to preserve all cross couplings
        # in the derivatives).

        # Dictionary which maps from Ad variable ids to Ad_array.
        self._ad: dict[int, Ad_array] = {}

        # Loop over all variables, restrict to an Ad array corresponding to
        # this variable.
        for (var_id, dof) in zip(self._variable_ids, self._variable_dofs):
            ncol = state.size
            nrow = np.unique(dof).size
            # Restriction matrix from full state (in Forward Ad) to the specific
            # variable.
            R = sps.coo_matrix(
                (np.ones(nrow), (np.arange(nrow), dof)), shape=(nrow, ncol)
            ).tocsr()
            self._ad[var_id] = R * ad_vars

        # Also make mappings from the previous iteration.
        # This is simpler, since it is only a matter of getting the residual vector
        # correctly (not Jacobian matrix).

        prev_iter_vals_list = [state[ind] for ind in self._prev_iter_dofs]
        self._prev_iter_vals = {
            var_id: val
            for (var_id, val) in zip(self._prev_iter_ids, prev_iter_vals_list)
        }

        # Also make mappings from the previous time step.
        prev_vals_list = [prev_vals[ind] for ind in self._prev_time_dofs]
        self._prev_vals = {
            var_id: val for (var_id, val) in zip(self._prev_time_ids, prev_vals_list)
        }

        # Parse operators. This is left to a separate function to facilitate the
        # necessary recursion for complex operators.
        eq = self._parse_operator(self, mdg)

        return eq

    def _identify_variables(
        self, system_manager: pp.ad.EquationSystem, var: Optional[list] = None
    ):
        """Identify all variables in this operator."""
        # 1. Get all variables present in this operator.
        # The variable finder is implemented in a special function, aimed at recursion
        # through the operator tree.
        # Uniquify by making this a set, and then sort on variable id
        variables = sorted(
            list(set(self._find_subtree_variables())),
            key=lambda var: var.id,
        )

        # 2. Get a mapping between variables (*not* only MixedDimensionalVariables) and their
        # indices according to the DofManager. This is needed to access the state of
        # a variable when parsing the operator to numerical values using forward Ad.

        # For each variable, get the global index
        inds = []
        variable_ids = []
        prev_time = []
        prev_iter = []
        for variable in variables:
            # Indices (in DofManager sense) of this variable. Will be built gradually
            # for MixedDimensionalVariables, in one go for plain Variables.
            ind_var = []
            prev_time.append(variable.prev_time)
            prev_iter.append(variable.prev_iter)

            if isinstance(variable, MixedDimensionalVariable):
                # Is this equivalent to the test in previous function?
                # Loop over all subvariables for the mixed-dimensional variable
                for i, sub_var in enumerate(variable.sub_vars):

                    if sub_var.prev_time or sub_var.prev_iter:
                        # If this is a variable representing a previous time step or
                        # iteration, we need to use the original variable to get hold of
                        # the correct dof indices, since this is the variable that was
                        # created by the EquationSystem. However, we will tie the
                        # indices to the id of this variable, since this is the one that
                        # will be used for lookup later on.
                        sub_var_known_to_eq_system = sub_var.original_variable
                    else:
                        sub_var_known_to_eq_system = sub_var

                    # Get the index of this sub variable in the global numbering of the
                    # EquationSystem. If an error message is raised that the variable is
                    # not present in the EquationSystem, it is likely that this operator
                    # contains a variable that is not known to the EquationSystem (it
                    # has not passed through EquationSystem.create_variable()).
                    ind_var.append(system_manager.dofs_of([sub_var_known_to_eq_system]))
                    if i == 0:
                        # Store id of variable, but only for the first one; we will
                        # concatenate the arrays in ind_var into one array
                        variable_ids.append(variable.id)

                if len(variable.sub_vars) == 0:
                    # For empty lists of subvariables, we still need to assign an id
                    # to the variable.
                    variable_ids.append(variable.id)
            else:
                # This is a variable that lives on a single grid
                if variable.prev_iter or variable.prev_time:
                    # If this is a variable representing a previous time step or
                    # iteration, we need to use the original variable to get hold of
                    # the correct dof indices, since this is the variable that was
                    # created by the EquationSystem. However, we will tie the
                    # indices to the id of this variable, since this is the one that
                    # will be used for lookup later on.
                    variable_known_to_eq_system = variable.original_variable
                else:
                    variable_known_to_eq_system = variable

                ind_var.append(system_manager.dofs_of([variable_known_to_eq_system]))
                variable_ids.append(variable.id)

            # Gather all indices for this variable
            if len(ind_var) > 0:
                inds.append(np.hstack([i for i in ind_var]))
            else:
                inds.append(np.array([], dtype=int))

        return inds, variable_ids, prev_time, prev_iter

    def _find_subtree_variables(self) -> Sequence[Variable]:
        """Method to recursively look for Variables (or MixedDimensionalVariables) in an
        operator tree.
        """
        # The variables should be located at leaves in the tree. Traverse the tree
        # recursively, look for variables, and then gather the results.

        if isinstance(self, Variable):
            # We are at the bottom of a branch of the tree, return the operator
            return [self]
        else:
            # We need to look deeper in the tree.
            # Look for variables among the children
            sub_variables: list[Variable] = []
            # When using nested pp.ad.Functions, some of the children may be Ad_arrays
            # (forward mode), rather than Operators. For the former, don't look for
            # children - they have none.
            for child in self.tree.children:
                if isinstance(child, Operator):
                    sub_variables += child._find_subtree_variables()

            # Some work is needed to parse the information
            var_list: list[Variable] = []
            for var in sub_variables:
                if isinstance(var, Variable):
                    # Effectively, this node is one step from the leaf
                    var_list.append(var)
                elif isinstance(var, list):
                    # We are further up in the tree.
                    for sub_var in var:
                        if isinstance(sub_var, Variable):
                            var_list.append(sub_var)
            return var_list

    ### Special methods -----------------------------------------------------------------------

    def __str__(self) -> str:
        return self._name if self._name is not None else ""

    def __repr__(self) -> str:
        if self._name is None or len(self._name) == 0:
            s = "Operator with no name"
        else:
            s = f"Operator '{self._name}'"
        s += f" formed by {self.tree.op} with {len(self.tree.children)} children."
        return s

    def __mul__(self, other):
        children = self._parse_other(other)
        return Operator(tree=Tree(Operator.Operations.mul, children), name="* operator")

    def __truediv__(self, other):
        children = self._parse_other(other)
        return Operator(tree=Tree(Operator.Operations.div, children), name="/ operator")

    def __add__(self, other):
        children = self._parse_other(other)
        return Operator(tree=Tree(Operator.Operations.add, children), name="+ operator")

    def __sub__(self, other):
        children = self._parse_other(other)
        return Operator(tree=Tree(Operator.Operations.sub, children), name="- operator")

    def __rmul__(self, other):
        return self.__mul__(other)

    def __radd__(self, other):
        return self.__add__(other)

    def __rsub__(self, other):
        # consider the expression a-b. right-subtraction means self == b
        children = self._parse_other(other)
        # we need to change the order here since a-b != b-a
        children = [children[1], children[0]]
        return Operator(tree=Tree(Operator.Operations.sub, children), name="- operator")

    def __pow__(self, other):
        children = self._parse_other(other)
        return Operator(
            tree=Tree(Operator.Operations.pow, children), name="** operator"
        )

    def _parse_other(self, other):
        if isinstance(other, float) or isinstance(other, int):
            return [self, Scalar(other)]
        elif isinstance(other, np.ndarray):
            return [self, Array(other)]
        elif isinstance(other, sps.spmatrix):
            return [self, Matrix(other)]
        elif isinstance(other, Operator):
            return [self, other]
        elif isinstance(other, Ad_array):
            # This may happen when using nested pp.ad.Function.
            return [self, other]
        else:
            raise ValueError(f"Cannot parse {other} as an AD operator")


class Matrix(Operator):
    """Ad representation of a sparse matrix.

    For dense matrices, use :class:`Array` instead.

    This is a shallow wrapper around the real matrix; it is needed to combine the matrix
    with other types of Ad objects.

    Parameters:
        mat: Sparse matrix to be wrapped as an AD operator.
        name: Name of this operator

    """

    def __init__(self, mat: sps.spmatrix, name: Optional[str] = None) -> None:
        super().__init__(name=name)
        self._mat = mat
<<<<<<< HEAD
=======
        self._set_tree()

>>>>>>> 5fbf75ca
        self.shape = mat.shape
        """Shape of the wrapped matrix."""

    def __repr__(self) -> str:
        return f"Matrix with shape {self._mat.shape} and {self._mat.data.size} elements"

    def __str__(self) -> str:
        s = "Matrix "
        if self._name is not None:
            s += self._name
        return s

    def parse(self, mdg: pp.MixedDimensionalGrid) -> sps.spmatrix:
        """See :meth:`Operator.parse`.

        Returns:
            The wrapped matrix.

        """
        return self._mat

    def transpose(self) -> "Matrix":
        """Returns an AD operator representing the transposed matrix."""
        return Matrix(self._mat.transpose())

    @property
    def T(self) -> "Matrix":
        """Shorthand for transpose."""
        return self.transpose()


class Array(Operator):
    """AD representation of a constant numpy array.

    For sparse matrices, use :class:`Matrix` instead.
    For time-dependent arrays see :class:`TimeDependentArray`.

    This is a shallow wrapper around the real array; it is needed to combine the array
    with other types of AD operators.

    Parameters:
        values: Numpy array to be represented.

    """

    def __init__(self, values: np.ndarray, name: Optional[str] = None) -> None:
        """Construct an Ad representation of a numpy array.

        Parameters:
            values: Numpy array to be represented.

        """
        super().__init__(name=name)
        self._values = values

    def __repr__(self) -> str:
        return f"Wrapped numpy array of size {self._values.size}"

    def __str__(self) -> str:
        s = "Array"
        if self._name is not None:
            s += f"({self._name})"
        return s

    def parse(self, mdg: pp.MixedDimensionalGrid) -> np.ndarray:
        """See :meth:`Operator.parse`.

        Returns:
            The wrapped array.

        """
        return self._values


class TimeDependentArray(Array):
    """An Ad-wrapper around a time-dependent numpy array.

    The array is tied to a MixedDimensionalGrid, and is distributed among the data
    dictionaries associated with subdomains and interfaces.
    The array values are stored
    in ``data[pp.STATE][pp.ITERATE][self._name]`` for the current time and
    ``data[pp.STATE][self._name]`` for the previous time.

    The array can be differentiated in time using ``pp.ad.dt()``.

    The intended use is to represent time-varying quantities in equations, e.g., source
    terms. Future use will also include numerical values of boundary conditions,
    however, this is pending an update to the model classes.

<<<<<<< HEAD
    Attributes:
        previous_timestep: If True, the array will be evaluated using data[pp.STATE]
            (data being the data dictionaries for subdomains and interfaces), if False,
            data[pp.STATE][pp.ITERATE] is used.
=======
    Parameters:
        name: Name of the variable. Should correspond to items in data[pp.STATE].
        subdomains: Subdomains on which the array is defined. Defaults to None.
        interfaces: Interfaces on which the array is defined. Defaults to None.
            Exactly one of subdomains and interfaces must be non-empty.
        previous_timestep: Flag indicating if the array should be evaluated at the
            previous time step.

    Raises:
        ValueError: If either none of, or both of, subdomains and interfaces are empty.
>>>>>>> 5fbf75ca

    """

    def __init__(
        self,
        name: str,
        subdomains: Optional[list[pp.Grid]] = None,
        interfaces: Optional[list[pp.MortarGrid]] = None,
        previous_timestep: bool = False,
    ):

        self._name: str = name

        if subdomains is None:
            subdomains = []
        if interfaces is None:
            interfaces = []

        if len(interfaces) > 0 and len(subdomains) > 0:
            raise ValueError(
                "A time dependent array must be associated with either"
                " interfaces or subdomains, not both."
            )

        # Store subdomains and interfaces.
        self.subdomains = subdomains
        self.interfaces = interfaces

        self._grids: Sequence[GridLike]
        self._is_interface_array: bool

        # Shorthand access to subdomain or interface grids:
        if len(interfaces) == 0:
            # Appease mypy
            assert all([isinstance(sd, pp.Grid) for sd in subdomains])
            self._grids = subdomains
            self._is_interface_array = False
        else:
            assert all([isinstance(intf, pp.MortarGrid) for intf in interfaces])
            self._grids = interfaces
            self._is_interface_array = True

        self.prev_time: bool = previous_timestep
        """If True, the array will be evaluated using ``data[pp.STATE]``
        (data being the data dictionaries for subdomains and interfaces).

        If False, ``data[pp.STATE][pp.ITERATE]`` is used.

        """

        self._set_tree()

    def previous_timestep(self) -> TimeDependentArray:
        """
        Returns:
            This array represented at the previous time step.

        """
        if self._is_interface_array:
            return TimeDependentArray(
                self._name, interfaces=self.interfaces, previous_timestep=True
            )
        else:
            return TimeDependentArray(
                self._name, subdomains=self.subdomains, previous_timestep=True
            )

    def parse(self, mdg: pp.MixedDimensionalGrid) -> np.ndarray:
        """Convert this array into numerical values.

        The numerical values will be picked from the representation of the array in
        ``data[pp.STATE][pp.ITERATE]`` (where data is the data dictionary of the subdomains
        or interfaces of this Array), or, if ``self.prev_time = True``,
        from ``data[pp.STATE]``.

        Parameters:
            mdg: Mixed-dimensional grid.

        Returns:
            A numpy ndarray containing the numerical values of this array.

        """
        vals = []
        for g in self._grids:
            if self._is_interface_array:
                # Appease mypy
                assert isinstance(g, pp.MortarGrid)
                data = mdg.interface_data(g)
            else:
                assert isinstance(g, pp.Grid)
                data = mdg.subdomain_data(g)

            if self.prev_time:
                vals.append(data[pp.STATE][self._name])
            else:
                vals.append(data[pp.STATE][pp.ITERATE][self._name])

        if len(vals) > 0:
            # Normal case: concatenate the values from all grids
            return np.hstack((vals))
        else:
            # Special case: No grids. Return an empty array.
            return np.empty(0, dtype=float)

    def __repr__(self) -> str:
        s = f"Wrapped time-dependent array with name {self._name}.\n"

        if self._is_interface_array:
            s += f"Defined on {len(self._grids)} interfaces.\n"
        else:
            s += f"Defined on {len(self._grids)} subdomains.\n"

        if self.prev_time:
            s += "Evaluated at the previous time step."
        return s


class Scalar(Operator):
    """Ad representation of a scalar.

    This is a shallow wrapper around a real scalar. It may be useful to combine
    the scalar with other types of Ad objects.

    NOTE: Since this is a wrapper around a Python immutable, copying a Scalar will
    effectively create a deep copy, i.e., changes in the value of one Scalar will not
    be reflected in the other. This is in contrast to the behavior of the other
    Ad objects.

    """

    def __init__(self, value: float, name: Optional[str] = None) -> None:
        super().__init__(name=name)
        self._value = value

    def __repr__(self) -> str:
        return f"Wrapped scalar with value {self._value}"

    def __str__(self) -> str:
        s = "Scalar"
        if self._name is not None:
            s += f"({self._name})"
        return s

    def parse(self, mdg: pp.MixedDimensionalGrid) -> float:
        """See :meth:`Operator.parse`.

        Returns:
            The wrapped number.

        """
        return self._value


class Variable(Operator):
<<<<<<< HEAD
    """Ad representation of a variable defined **either** on a single Grid **or** MortarGrid.

    Conversion of the variables into numerical value should be done with respect to the
    state of an array; see :meth:`Operator.evaluate`.
    Therefore, the class does not implement :meth:`Operator.parse`.

    Parameters:
        name : given name. Used to together with the domain to identify the variable
        ndof: number of dofs per dof type (cells, faces, nodes).
        domain: domain of definition, i.e. either a grid or mortar grid representing a
            subdomain or interface.
        previous_timestep: flag indicating that the variable represents the state at the
            previous time step.
        previous_iteration: flag indicating that the variable represents the state at the
            previous iteration.
=======
    """AD operator representing a variable defined on a single grid or mortar grid.

    For combinations of variables on different subdomains, see :class:`MergedVariable`.

    A conversion of the variable into numerical value should be done with respect to the
    state of an array; see :meth:`Operator.evaluate`. Therefore, the variable does not
    implement the method :meth:`Operator.parse`.

    A variable is associated with either a grid or an interface. Therefore it is assumed that
    either ``subdomains`` or ``interfaces`` is passed as an argument.

    Parameters:
        name: Variable name.
        ndof: Number of dofs per grid element.
            Valid keys are ``cells``, ``faces`` and ``nodes``.
        subdomains (length=1): List containing a single grid.
        interfaces (length=1): List containing a single mortar grid.
        num_cells: Number of cells in the grid.
            Only relevant if this is an interface variable.
>>>>>>> 5fbf75ca

    """

    # Identifiers for variables. This will assign a unique id to all instances of this
    # class. This is used when operators are parsed to the forward Ad format. The
    # value of the id has no particular meaning.
    _ids = count(0)

    def __init__(
        self,
        name: str,
        ndof: dict[Literal["cells", "faces", "nodes"], int],
        domain: GridLike,
        tags: Optional[dict[str, Any]] = None,
        previous_timestep: bool = False,
        previous_iteration: bool = False,
<<<<<<< HEAD
    ) -> None:
        super().__init__(name=name)

        ### PUBLIC

        self.prev_time: bool = previous_timestep
        """Flag indicating if the variable represents the state at the previous time step."""

        self.prev_iter: bool = previous_iteration
        """Flag indicating if the variable represents the state at the previous iteration."""

        self.id: int = next(Variable._ids)
        """ID counter. Used to identify variables during operator parsing."""

        self.original_variable: Variable = None
        """The original variable, if this variable is a copy of another variable.

        This attribute is used by the methods :meth:`Variable.previous_timestep` and
        :meth:`Variable.previous_iteration` to keep a link to the original variable.
        """

        # overwrite properties set by the parent constructor
        if isinstance(domain, pp.MortarGrid):
            self.interfaces = [domain]
        elif isinstance(domain, pp.Grid):
            self.subdomains = [domain]
        else:
            raise ValueError("Variable domain must be either a grid or mortar grid.")

        ### PRIVATE
        # domain
        self._g: GridLike = domain
        # dofs per
=======
    ):
        self._name: str = name
>>>>>>> 5fbf75ca
        self._cells: int = ndof.get("cells", 0)
        self._faces: int = ndof.get("faces", 0)
        self._nodes: int = ndof.get("nodes", 0)

        # tag
        self._tags: dict[str, Any] = tags if tags is not None else {}

<<<<<<< HEAD
    @property
    def domain(self) -> GridLike:
        """The grid or mortar grid on which this variable is defined."""
        return self._g

    @property
    def tags(self) -> dict[str, Any]:
        """A dictionary of tags associated with this variable."""
        return self._tags

    def size(self) -> int:
        """Returns the total number of dofs this variable has."""
        if isinstance(self.domain, pp.MortarGrid):
            # This is a mortar grid. Assume that there are only cell dofs
            return self.domain.num_cells * self._cells
=======
        # Shorthand access to grid or edge:
        if len(self.interfaces) == 0:
            if len(self.subdomains) != 1:
                raise ValueError("Variable must be associated with exactly one grid.")
            self._g = self.subdomains[0]
            self._is_edge_var = False
        else:
            if len(self.interfaces) != 1:
                raise ValueError("Variable must be associated with exactly one edge.")
            self._g = self.interfaces[0]
            self._is_edge_var = True

        # The number of cells in the grid. Will only be used if grid_like is a tuple
        # that is, if this is a mortar variable
        self._num_cells = num_cells

        self._set_tree()

        self.prev_time: bool = previous_timestep
        """Indicates whether the variable represents the state at the previous time step."""

        self.prev_iter: bool = previous_iteration
        """Indicates whether the variable represents the state at the previous iteration."""

        self.id = next(self._ids)
        """Unique identifier of this variable."""

    def size(self) -> int:
        """
        Returns:
            The number of dofs of this variable on its grid.

        """
        if self._is_edge_var:
            # This is a mortar grid. Assume that there are only cell unknowns
            return self._num_cells * self._cells
>>>>>>> 5fbf75ca
        else:
            # We now know the domain is a grid by logic, make an assertion to appease mypy
            return (
                self.domain.num_cells * self._cells
                + self.domain.num_faces * self._faces
                + self.domain.num_nodes * self._nodes
            )

    def set_name(self, name: str) -> None:
        """
        Raises:
            RuntimeError: Variables must not be re-named once defined,
                since the name is used as an identifier.

        """
        raise RuntimeError("Cannot rename operators representing a variable.")

    def previous_timestep(self) -> Variable:
        """
        Returns:
            A representation of this variable at the previous time step,
            with its ``prev_time`` attribute set to ``True``.

        """
        ndof = {"cells": self._cells, "faces": self._faces, "nodes": self._nodes}
        new_var = Variable(self.name, ndof, self.domain, previous_timestep=True)
        # Assign self as the original variable.
        new_var.original_variable = self
        return new_var

    def previous_iteration(self) -> Variable:
        """
        Returns:
            A representation of this variable on the previous time iteration,
            with its ``prev_iter`` attribute set to ``True``.

        """
        ndof = {"cells": self._cells, "faces": self._faces, "nodes": self._nodes}
        new_var = Variable(self.name, ndof, self.domain, previous_iteration=True)
        # Assign self as the original variable.
        new_var.original_variable = self
        return new_var

    def __repr__(self) -> str:
        s = f"Variable {self.name} with id {self.id}"
        if isinstance(self.domain, pp.MortarGrid):
            s += f" on interface {self.domain.id}\n"
        else:
            s += f" on grid {self.domain.id}\n"
        s += (
            f"Degrees of freedom: cells ({self._cells}), faces ({self._faces}), "
            f"nodes ({self._nodes})\n"
        )
        if self.prev_iter:
            s += "Evaluated at the previous iteration.\n"
        elif self.prev_time:
            s += "Evaluated at the previous time step.\n"

        return s


<<<<<<< HEAD
class MixedDimensionalVariable(Variable):
    """Ad representation of a collection of variables that individually live on separate
    subdomains or interfaces, but which it is useful to treat jointly.

    Conversion of the variables into numerical value should be done with respect to the
    state of an array; see :meth:`Operator.evaluate`.
    Therefore, the class does not implement :meth:`Operator.parse`.

    Parameters:
        variables: Variables to be merged. Must all have the same name.
=======
class MergedVariable(Variable):
    """AD operator representing a collection of variables that individually live on separate
    subdomains or interfaces, but treated jointly in the mixed-dimensional sense.

    Conversion of the variables into numerical value should be done with respect to the
    state of an array; see :meth:`Operator.evaluate`. Therefore, the MergedVariable does not
    implement the method :meth:`Operator.parse`.

    Parameters:
        variables: List of variables to be merged. Should all have the same name.
>>>>>>> 5fbf75ca

    """

    def __init__(self, variables: list[Variable]) -> None:
<<<<<<< HEAD
        """Create a merged representation of variables."""

        ### PUBLIC

        self.sub_vars = variables
        """List of sub variables passed at instantiation, which are defined on a separate
        domain each.

        """
=======

        self.sub_vars = variables
        """List of single-grid variables which are merged into this merged variable,
        passed at instantiation."""
>>>>>>> 5fbf75ca

        self.id = next(Variable._ids)
        """ID counter. Used to identify variables during operator parsing."""

        self.prev_time: bool = False
        """Flag indicating if the variable represents the state at the previous time step."""

        self.prev_iter: bool = False
        """Flag indicating if the variable represents the state at the previous iteration."""

        self.original_variable: MixedDimensionalVariable = None
        """The original variable, if this variable is a copy of another variable.

        This attribute is used by the methods :meth:`Variable.previous_timestep` and
        :meth:`Variable.previous_iteration` to keep a link to the original variable.
        """

        ### PRIVATE

        # Flag to identify variables merged over no subdomains. This requires special treatment
        # in various parts of the code.
        # A use case is variables that are only defined on subdomains of codimension >= 1
        # (e.g., contact traction variable), assigned to a problem where the grid happened
        # not to have any fractures.
        self._no_variables = len(variables) == 0

        # Take the name from the first variable.
        if self._no_variables:
            self._name = "no_sub_variables"
        else:
            self._name = variables[0].name
            # Check that all variables have the same name.
            # We may release this in the future, but for now, we make it a requirement
            all_names = set(var.name for var in variables)
            assert len(all_names) <= 1

        # must be done since super not called here in init
        self._set_tree()
        self.copy_common_sub_tags()

    def copy_common_sub_tags(self) -> None:
        """Copy any shared tags from the sub variables to this variable.

        Only tags with identical values are copied. Thus, the md variable can "trust" that
        its tags are consistent with all sub variables.
        """
        self._tags = {}
        # If there are no sub variables, there is nothing to do.
        if self._no_variables:
            return
        # Initialize with tags from the first sub-variable.
        common_tags = set(self.sub_vars[0].tags.keys())
        # Loop over all other sub-variables, take the intersection with the existing set
        # (common_tags) and update the set.
        for var in self.sub_vars[1:]:
            common_tags.intersection_update(set(var.tags.keys()))
        # Now, common_tags contains all tags that are shared by all sub-variables.
        for key in common_tags:
            # Find the tag values for the common tags. If the tag value is unique,
            # assign it to the md variable.
            values = set(var.tags[key] for var in self.sub_vars)
            if len(values) == 1:
                self.tags[key] = values.pop()

    @property
    def domain(self) -> list[GridLike]:  # type: ignore[override]
        """A tuple of all domains on which the atomic sub-variables are defined."""
        domains = [var.domain for var in self.sub_vars]
        # Verify that all domains of of the same type
        assert all(isinstance(d, pp.Grid) for d in domains) or all(
            isinstance(d, pp.MortarGrid) for d in domains
        )
        return domains

    def size(self) -> int:
<<<<<<< HEAD
        """Returns the total size of the mixed-dimensional variable
        by summing the sizes of sub-variables."""
        return sum([v.size() for v in self.sub_vars])

    def previous_timestep(self) -> MixedDimensionalVariable:
        """Return a representation of this mixed-dimensional variable on the previous
        time step.

=======
        """
        Returns:
            Total size of this merged variable (sum of sizes of respective sub-variables).

        """
        return sum([v.size() for v in self.sub_vars])

    def previous_timestep(self) -> MergedVariable:
        """
>>>>>>> 5fbf75ca
        Returns:
            A representation of this merged variable on the previous time
            iteration, with its ``prev_iter`` attribute set to ``True``.

        """
        new_subs = [var.previous_timestep() for var in self.sub_vars]
        new_var = MixedDimensionalVariable(new_subs)
        new_var.prev_time = True
        # Assign self as the original variable.
        new_var.original_variable = self
        return new_var

<<<<<<< HEAD
    def previous_iteration(self) -> MixedDimensionalVariable:
        """Return a representation of this mixed-dimensional variable on the previous
        iteration.

=======
    def previous_iteration(self) -> MergedVariable:
        """
>>>>>>> 5fbf75ca
        Returns:
            A representation of this merged variable on the previous
            iteration, with its ``prev_iter`` attribute set to ``True``

        """
        new_subs = [var.previous_iteration() for var in self.sub_vars]
        new_var = MixedDimensionalVariable(new_subs)
        new_var.prev_iter = True
        # Assign self as the original variable.
        new_var.original_variable = self
        return new_var

<<<<<<< HEAD
    def copy(self) -> "MixedDimensionalVariable":
        # A shallow copy should be sufficient here; the attributes are not expected to
        # change.
=======
    def copy(self) -> "MergedVariable":
        """
        Returns:
            A shallow copy should be sufficient here; the attributes are not expected to
            change.

        """
>>>>>>> 5fbf75ca
        return copy.deepcopy(self)

    def __repr__(self) -> str:
        if self._no_variables:
            return (
                "Mixed-dimensional variable defined on an empty list of "
                "subdomains or interfaces."
            )

        s = "Mixed-dimensional"
        s += (
            f" variable with name {self.name}, id {self.id}\n"
            f"Composed of {len(self.sub_vars)} variables\n"
            f"Total size: {self.size()}\n"
        )
        if self.prev_iter:
            s += "Evaluated at the previous iteration.\n"
        elif self.prev_time:
            s += "Evaluated at the previous time step.\n"

        return s


class Tree:
    """Simple implementation of a Tree class. Used to represent combinations of
    Ad operators.

    References:
        https://stackoverflow.com/questions/2358045/how-can-i-implement-a-tree-in-python


    Parameters:
        operation: See :data:`Operation`
        children: List of children, either as Ad arrays or other :class:`Operator`.

    """

    def __init__(
        self,
        operation: Operator.Operations,
        children: Optional[Sequence[Union[Operator, Ad_array]]] = None,
    ):

        self.op = operation

        self.children: list[Union[Operator, Ad_array]] = []
        if children is not None:
            for child in children:
                self.add_child(child)

    def add_child(self, node: Union[Operator, Ad_array]) -> None:
<<<<<<< HEAD
        #        assert isinstance(node, (Operator, "pp.ad.Operator"))
        self.children.append(node)


def _ad_wrapper(
    vals: Union[pp.number, np.ndarray],
    as_array: bool,
    size: Optional[int] = None,
    name: Optional[str] = None,
) -> Union[pp.ad.Array, pp.ad.Matrix]:
    """Create ad array or diagonal matrix.

    Utility method.

    Parameters:
        vals: Values to be wrapped. Floats are broadcast to an np array.
        array: Whether to return a matrix or vector.
        size: Size of the array or matrix. If not set, the size is inferred from vals.
        name: Name of ad object.

    Returns:
        Values wrapped as an Ad object.

    """
    if type(vals) is not np.ndarray:
        assert size is not None, "Size must be set if vals is not an array"
        value_array: np.ndarray = vals * np.ones(size)
    else:
        value_array = vals

    if as_array:
        return pp.ad.Array(value_array, name)
    else:
        if size is None:
            size = value_array.size
        matrix = sps.diags(vals, shape=(size, size))
        return pp.ad.Matrix(matrix, name)


def wrap_as_ad_array(
    vals: Union[pp.number, np.ndarray],
    size: Optional[int] = None,
    name: Optional[str] = None,
) -> Array:
    """Wrap a number or array as ad array.

    Parameters:
        vals: Values to be wrapped. Floats are broadcast to an np array.
        size: Size of the array. If not set, the size is inferred from vals.
        name: Name of ad object.

    Returns:
        Values wrapped as an ad Array.

    """
    return _ad_wrapper(vals, True, size=size, name=name)


def wrap_as_ad_matrix(
    vals: Union[pp.number, np.ndarray],
    size: Optional[int] = None,
    name: Optional[str] = None,
) -> Array:
    """Wrap a number or array as ad array.

    Parameters:
        vals: Values to be wrapped. Floats are broadcast to an np array.
        size: Size of the array. If not set, the size is inferred from vals.
        name: Name of ad object.

    Returns:
        Values wrapped as an ad Matrix.

    """
    return _ad_wrapper(vals, False, size=size, name=name)
=======
        """Adds a child to this instance."""
        self.children.append(node)
>>>>>>> 5fbf75ca
<|MERGE_RESOLUTION|>--- conflicted
+++ resolved
@@ -42,25 +42,10 @@
 class Operator:
     """Parent class for all AD operators.
 
-<<<<<<< HEAD
     Objects of this class are not meant to be initiated directly, rather the various
-=======
-    This class is not meant to be initiated directly, rather the various
->>>>>>> 5fbf75ca
     subclasses should be used. Instances of this class will still be created when
     subclasses are combined by Operator.Operations.
 
-<<<<<<< HEAD
-    """
-
-    Operations: EnumMeta = Enum(
-        "Operations",
-        ["void", "add", "sub", "mul", "div", "evaluate", "approximate", "pow"],
-    )
-    """Object representing all supported operations by the operator class.
-
-    Used to construct the operator tree and identify Operator.Operations.
-=======
     Contains a tree structure of child operators for the recursive forward evaluation.
 
     Provides overload functions for basic arithmetic operations.
@@ -74,7 +59,15 @@
             operator is defined.
             Will be empty for operators not associated with any interface.
             Defaults to None (converted to empty list).
->>>>>>> 5fbf75ca
+    """
+
+    Operations: EnumMeta = Enum(
+        "Operations",
+        ["void", "add", "sub", "mul", "div", "evaluate", "approximate", "pow"],
+    )
+    """Object representing all supported operations by the operator class.
+
+    Used to construct the operator tree and identify Operator.Operations.
 
     """
 
@@ -85,29 +78,12 @@
         interfaces: Optional[list[pp.MortarGrid]] = None,
         tree: Optional[Tree] = None,
     ) -> None:
-<<<<<<< HEAD
         self.interfaces: list[pp.MortarGrid] = [] if interfaces is None else interfaces
-        """List of interfaces on which the operator is defined.
+        """List of interfaces on which the operator is defined, passed at instantiation.
+
         Will be empty for operators not associated with specific interfaces.
 
         """
-
-        self.subdomains: list[pp.Grid] = [] if subdomains is None else subdomains
-        """List of subdomains on which the operator is defined.
-        Will be empty for operators not associated with specific subdomains.
-
-        """
-        ### PRIVATE
-
-        self._name = name if name is not None else ""
-
-        self._set_tree(tree)
-=======
-        if name is None:
-            name = ""
-        self._name = name
-
-        self._set_tree(tree)
 
         self.subdomains: list[pp.Grid] = [] if subdomains is None else subdomains
         """List of subdomains on which the operator is defined, passed at instantiation.
@@ -115,15 +91,11 @@
         Will be empty for operators not associated with specific subdomains.
 
         """
-
-        self.interfaces: list[pp.MortarGrid] = [] if interfaces is None else interfaces
-        """List of mortar grids in the mixed-dimensional grid on which the operator is defined,
-        passed at instantiation.
-
-        Will be empty for operators not associated with specific subdomains.
-
-        """
->>>>>>> 5fbf75ca
+        ### PRIVATE
+
+        self._name = name if name is not None else ""
+
+        self._set_tree(tree)
 
     @property
     def name(self) -> str:
@@ -164,142 +136,6 @@
         self.subdomains = subdomains
         self.interfaces = interfaces
 
-<<<<<<< HEAD
-=======
-    def _find_subtree_variables(self) -> list[pp.ad.Variable]:
-        """Method to recursively look for Variables (or MergedVariables) in an
-        operator tree.
-        """
-        # The variables should be located at leaves in the tree. Traverse the tree
-        # recursively, look for variables, and then gather the results.
-
-        if isinstance(self, Variable) or isinstance(self, pp.ad.Variable):
-            # We are at the bottom of a branch of the tree, return the operator
-            return [self]
-        else:
-            # We need to look deeper in the tree.
-            # Look for variables among the children
-            sub_variables = []
-            # When using nested pp.ad.Functions, some of the children may be Ad_arrays
-            # (forward mode), rather than Operators. For the former, don't look for
-            # children - they have none.
-            for child in self.tree.children:
-                if isinstance(child, pp.ad.Operator):
-                    sub_variables += child._find_subtree_variables()
-
-            # Some work is needed to parse the information
-            var_list: list[Variable] = []
-            for var in sub_variables:
-                if isinstance(var, Variable) or isinstance(var, pp.ad.Variable):
-                    # Effectively, this node is one step from the leaf
-                    var_list.append(var)
-                elif isinstance(var, list):
-                    # We are further up in the tree.
-                    for sub_var in var:
-                        if isinstance(sub_var, Variable) or isinstance(
-                            sub_var, pp.ad.Variable
-                        ):
-                            var_list.append(sub_var)
-            return var_list
-
-    def _identify_variables(
-        self, dof_manager: pp.DofManager, var: Optional[list] = None
-    ):
-        """Identify all variables in this operator."""
-        # 1. Get all variables present in this operator.
-        # The variable finder is implemented in a special function, aimed at recursion
-        # through the operator tree.
-        # Uniquify by making this a set, and then sort on variable id
-        variables = sorted(
-            list(set(self._find_subtree_variables())),
-            key=lambda var: var.id,
-        )
-
-        # 2. Get a mapping between variables (*not* only MergedVariables) and their
-        # indices according to the DofManager. This is needed to access the state of
-        # a variable when parsing the operator to numerical values using forward Ad.
-
-        # For each variable, get the global index
-        inds = []
-        variable_ids = []
-        prev_time = []
-        prev_iter = []
-        for variable in variables:
-            # Indices (in DofManager sense) of this variable. Will be built gradually
-            # for MergedVariables, in one go for plain Variables.
-            ind_var = []
-            prev_time.append(variable.prev_time)
-            prev_iter.append(variable.prev_iter)
-
-            if isinstance(
-                variable, (pp.ad.MergedVariable, MergedVariable)
-            ):  # Is this equivalent to the test in previous function?
-                # Loop over all subvariables for the merged variable
-                for i, sub_var in enumerate(variable.sub_vars):
-                    # Store dofs
-                    ind_var.append(
-                        dof_manager.grid_and_variable_to_dofs(sub_var._g, sub_var._name)
-                    )
-                    if i == 0:
-                        # Store id of variable, but only for the first one; we will
-                        # concatenate the arrays in ind_var into one array
-                        variable_ids.append(variable.id)
-
-                if len(variable.sub_vars) == 0:
-                    # For empty lists of subvariables, we still need to assign an id
-                    # to the variable.
-                    variable_ids.append(variable.id)
-            else:
-                # This is a variable that lives on a single grid
-                ind_var.append(
-                    dof_manager.grid_and_variable_to_dofs(variable._g, variable._name)
-                )
-                variable_ids.append(variable.id)
-
-            # Gather all indices for this variable
-            if len(ind_var) > 0:
-                inds.append(np.hstack([i for i in ind_var]))
-            else:
-                inds.append(np.array([], dtype=int))
-
-        return inds, variable_ids, prev_time, prev_iter
-
-    def _identify_subtree_discretizations(self, discr: list) -> list:
-        """Recursive search in the tree of this operator to identify all discretizations
-        represented in the operator.
-        """
-        if len(self.tree.children) > 0:
-            # Go further in recursion
-            for child in self.tree.children:
-                discr += child._identify_subtree_discretizations([])
-
-        if isinstance(self, _ad_utils.MergedOperator):
-            # We have reached the bottom; this is a discretization (example: mpfa.flux)
-            discr.append(self)
-
-        return discr
-
-    def _identify_discretizations(
-        self,
-    ) -> dict[_ad_utils.MergedOperator, GridLike]:
-        """Perform a recursive search to find all discretizations present in the
-        operator tree. Uniquify the list to avoid double computations.
-
-        """
-        all_discr = self._identify_subtree_discretizations([])
-        return _ad_utils.uniquify_discretization_list(all_discr)
-
-    def discretize(self, mdg: pp.MixedDimensionalGrid) -> None:
-        """Perform the ``discretize`` function of all child operators which are discretizations
-        using data from mdg.
-
-        """
-        unique_discretizations: dict[
-            _ad_utils.MergedOperator, GridLike
-        ] = self._identify_discretizations()
-        _ad_utils.discretize_from_list(unique_discretizations, mdg)
-
->>>>>>> 5fbf75ca
     def is_leaf(self) -> bool:
         """Check if this operator is a leaf in the tree-representation of an expression.
 
@@ -817,14 +653,9 @@
                 at the previous time step.
 
         Returns:
-<<<<<<< HEAD
-            An Ad-array representation of the residual and Jacobian. Note that the Jacobian
-            matrix need not be invertible, or even square; this depends on the operator.
-=======
             A representation of the residual and Jacobian in form of an AD Array.
             Note that the Jacobian matrix need not be invertible, or even square;
             this depends on the operator.
->>>>>>> 5fbf75ca
 
         """
         # Get the mixed-dimensional grid used for the dof-manager.
@@ -1134,11 +965,6 @@
     def __init__(self, mat: sps.spmatrix, name: Optional[str] = None) -> None:
         super().__init__(name=name)
         self._mat = mat
-<<<<<<< HEAD
-=======
-        self._set_tree()
-
->>>>>>> 5fbf75ca
         self.shape = mat.shape
         """Shape of the wrapped matrix."""
 
@@ -1228,12 +1054,6 @@
     terms. Future use will also include numerical values of boundary conditions,
     however, this is pending an update to the model classes.
 
-<<<<<<< HEAD
-    Attributes:
-        previous_timestep: If True, the array will be evaluated using data[pp.STATE]
-            (data being the data dictionaries for subdomains and interfaces), if False,
-            data[pp.STATE][pp.ITERATE] is used.
-=======
     Parameters:
         name: Name of the variable. Should correspond to items in data[pp.STATE].
         subdomains: Subdomains on which the array is defined. Defaults to None.
@@ -1242,9 +1062,13 @@
         previous_timestep: Flag indicating if the array should be evaluated at the
             previous time step.
 
+    Attributes:
+        previous_timestep: If True, the array will be evaluated using data[pp.STATE]
+            (data being the data dictionaries for subdomains and interfaces), if False,
+            data[pp.STATE][pp.ITERATE] is used.
+
     Raises:
         ValueError: If either none of, or both of, subdomains and interfaces are empty.
->>>>>>> 5fbf75ca
 
     """
 
@@ -1399,33 +1223,16 @@
 
 
 class Variable(Operator):
-<<<<<<< HEAD
-    """Ad representation of a variable defined **either** on a single Grid **or** MortarGrid.
-
-    Conversion of the variables into numerical value should be done with respect to the
-    state of an array; see :meth:`Operator.evaluate`.
-    Therefore, the class does not implement :meth:`Operator.parse`.
-
-    Parameters:
-        name : given name. Used to together with the domain to identify the variable
-        ndof: number of dofs per dof type (cells, faces, nodes).
-        domain: domain of definition, i.e. either a grid or mortar grid representing a
-            subdomain or interface.
-        previous_timestep: flag indicating that the variable represents the state at the
-            previous time step.
-        previous_iteration: flag indicating that the variable represents the state at the
-            previous iteration.
-=======
     """AD operator representing a variable defined on a single grid or mortar grid.
 
     For combinations of variables on different subdomains, see :class:`MergedVariable`.
 
-    A conversion of the variable into numerical value should be done with respect to the
+    Conversion of the variable into numerical value should be done with respect to the
     state of an array; see :meth:`Operator.evaluate`. Therefore, the variable does not
     implement the method :meth:`Operator.parse`.
 
-    A variable is associated with either a grid or an interface. Therefore it is assumed that
-    either ``subdomains`` or ``interfaces`` is passed as an argument.
+    A variable is associated with either a grid or an interface. Therefore it is assumed
+    that either ``subdomains`` or ``interfaces`` is passed as an argument.
 
     Parameters:
         name: Variable name.
@@ -1435,7 +1242,6 @@
         interfaces (length=1): List containing a single mortar grid.
         num_cells: Number of cells in the grid.
             Only relevant if this is an interface variable.
->>>>>>> 5fbf75ca
 
     """
 
@@ -1452,7 +1258,6 @@
         tags: Optional[dict[str, Any]] = None,
         previous_timestep: bool = False,
         previous_iteration: bool = False,
-<<<<<<< HEAD
     ) -> None:
         super().__init__(name=name)
 
@@ -1486,10 +1291,6 @@
         # domain
         self._g: GridLike = domain
         # dofs per
-=======
-    ):
-        self._name: str = name
->>>>>>> 5fbf75ca
         self._cells: int = ndof.get("cells", 0)
         self._faces: int = ndof.get("faces", 0)
         self._nodes: int = ndof.get("nodes", 0)
@@ -1497,7 +1298,6 @@
         # tag
         self._tags: dict[str, Any] = tags if tags is not None else {}
 
-<<<<<<< HEAD
     @property
     def domain(self) -> GridLike:
         """The grid or mortar grid on which this variable is defined."""
@@ -1513,44 +1313,6 @@
         if isinstance(self.domain, pp.MortarGrid):
             # This is a mortar grid. Assume that there are only cell dofs
             return self.domain.num_cells * self._cells
-=======
-        # Shorthand access to grid or edge:
-        if len(self.interfaces) == 0:
-            if len(self.subdomains) != 1:
-                raise ValueError("Variable must be associated with exactly one grid.")
-            self._g = self.subdomains[0]
-            self._is_edge_var = False
-        else:
-            if len(self.interfaces) != 1:
-                raise ValueError("Variable must be associated with exactly one edge.")
-            self._g = self.interfaces[0]
-            self._is_edge_var = True
-
-        # The number of cells in the grid. Will only be used if grid_like is a tuple
-        # that is, if this is a mortar variable
-        self._num_cells = num_cells
-
-        self._set_tree()
-
-        self.prev_time: bool = previous_timestep
-        """Indicates whether the variable represents the state at the previous time step."""
-
-        self.prev_iter: bool = previous_iteration
-        """Indicates whether the variable represents the state at the previous iteration."""
-
-        self.id = next(self._ids)
-        """Unique identifier of this variable."""
-
-    def size(self) -> int:
-        """
-        Returns:
-            The number of dofs of this variable on its grid.
-
-        """
-        if self._is_edge_var:
-            # This is a mortar grid. Assume that there are only cell unknowns
-            return self._num_cells * self._cells
->>>>>>> 5fbf75ca
         else:
             # We now know the domain is a grid by logic, make an assertion to appease mypy
             return (
@@ -1569,7 +1331,8 @@
         raise RuntimeError("Cannot rename operators representing a variable.")
 
     def previous_timestep(self) -> Variable:
-        """
+        """Return a representation of this variable on the previous time step.
+
         Returns:
             A representation of this variable at the previous time step,
             with its ``prev_time`` attribute set to ``True``.
@@ -1612,49 +1375,28 @@
         return s
 
 
-<<<<<<< HEAD
 class MixedDimensionalVariable(Variable):
     """Ad representation of a collection of variables that individually live on separate
-    subdomains or interfaces, but which it is useful to treat jointly.
+    subdomains or interfaces, but treated jointly in the mixed-dimensional sense.
 
     Conversion of the variables into numerical value should be done with respect to the
-    state of an array; see :meth:`Operator.evaluate`.
-    Therefore, the class does not implement :meth:`Operator.parse`.
-
-    Parameters:
-        variables: Variables to be merged. Must all have the same name.
-=======
-class MergedVariable(Variable):
-    """AD operator representing a collection of variables that individually live on separate
-    subdomains or interfaces, but treated jointly in the mixed-dimensional sense.
-
-    Conversion of the variables into numerical value should be done with respect to the
-    state of an array; see :meth:`Operator.evaluate`. Therefore, the MergedVariable does not
-    implement the method :meth:`Operator.parse`.
+    state of an array; see :meth:`Operator.evaluate`. Therefore, the MergedVariable does
+    not implement the method :meth:`Operator.parse`.
 
     Parameters:
         variables: List of variables to be merged. Should all have the same name.
->>>>>>> 5fbf75ca
 
     """
 
     def __init__(self, variables: list[Variable]) -> None:
-<<<<<<< HEAD
-        """Create a merged representation of variables."""
 
         ### PUBLIC
 
         self.sub_vars = variables
-        """List of sub variables passed at instantiation, which are defined on a separate
-        domain each.
-
-        """
-=======
-
-        self.sub_vars = variables
-        """List of single-grid variables which are merged into this merged variable,
-        passed at instantiation."""
->>>>>>> 5fbf75ca
+        """List of sub-variables passed at instantiation, each defined on a separate
+        domain.
+
+        """
 
         self.id = next(Variable._ids)
         """ID counter. Used to identify variables during operator parsing."""
@@ -1730,7 +1472,6 @@
         return domains
 
     def size(self) -> int:
-<<<<<<< HEAD
         """Returns the total size of the mixed-dimensional variable
         by summing the sizes of sub-variables."""
         return sum([v.size() for v in self.sub_vars])
@@ -1739,17 +1480,6 @@
         """Return a representation of this mixed-dimensional variable on the previous
         time step.
 
-=======
-        """
-        Returns:
-            Total size of this merged variable (sum of sizes of respective sub-variables).
-
-        """
-        return sum([v.size() for v in self.sub_vars])
-
-    def previous_timestep(self) -> MergedVariable:
-        """
->>>>>>> 5fbf75ca
         Returns:
             A representation of this merged variable on the previous time
             iteration, with its ``prev_iter`` attribute set to ``True``.
@@ -1762,15 +1492,10 @@
         new_var.original_variable = self
         return new_var
 
-<<<<<<< HEAD
     def previous_iteration(self) -> MixedDimensionalVariable:
         """Return a representation of this mixed-dimensional variable on the previous
         iteration.
 
-=======
-    def previous_iteration(self) -> MergedVariable:
-        """
->>>>>>> 5fbf75ca
         Returns:
             A representation of this merged variable on the previous
             iteration, with its ``prev_iter`` attribute set to ``True``
@@ -1783,19 +1508,14 @@
         new_var.original_variable = self
         return new_var
 
-<<<<<<< HEAD
     def copy(self) -> "MixedDimensionalVariable":
-        # A shallow copy should be sufficient here; the attributes are not expected to
-        # change.
-=======
-    def copy(self) -> "MergedVariable":
-        """
+        """Copy the mixed-dimensional variable.
+
         Returns:
             A shallow copy should be sufficient here; the attributes are not expected to
             change.
 
         """
->>>>>>> 5fbf75ca
         return copy.deepcopy(self)
 
     def __repr__(self) -> str:
@@ -1847,8 +1567,7 @@
                 self.add_child(child)
 
     def add_child(self, node: Union[Operator, Ad_array]) -> None:
-<<<<<<< HEAD
-        #        assert isinstance(node, (Operator, "pp.ad.Operator"))
+        """Adds a child to this instance."""
         self.children.append(node)
 
 
@@ -1922,8 +1641,4 @@
         Values wrapped as an ad Matrix.
 
     """
-    return _ad_wrapper(vals, False, size=size, name=name)
-=======
-        """Adds a child to this instance."""
-        self.children.append(node)
->>>>>>> 5fbf75ca
+    return _ad_wrapper(vals, False, size=size, name=name)