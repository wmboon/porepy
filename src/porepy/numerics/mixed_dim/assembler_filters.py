--- conflicted
+++ resolved
@@ -207,12 +207,6 @@
         nodes = []
         edges = []
         couplings = []
-<<<<<<< HEAD
-        if grid_list is None:
-            grid_list = []
-
-=======
->>>>>>> 66c2183b
         self._grid_list = grid_list
 
         for g in grid_list:
