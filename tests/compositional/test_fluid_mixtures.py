--- conflicted
+++ resolved
@@ -48,14 +48,8 @@
         composit.CompositionalVariables,
         pp.BoundaryConditionMixin,
     ):
-<<<<<<< HEAD
-        @property
-        def equilibrium_type(self) -> str:
-            return self.params['equilibrium_type']
-=======
         pressure: Callable
         temperature: Callable
->>>>>>> b9969f09
 
         def get_components(self) -> list[composit.Component]:
             return components
