#!/usr/bin/env python3
# -*- coding: utf-8 -*-
"""
Created on Sat Nov 11 17:25:01 2017

@author: Eirik Keilegavlens
"""
import numpy as np
import scipy.sparse as sps
import unittest

from porepy.grids.structured import TensorGrid
from porepy.grids.simplex import TriangleGrid
from porepy.grids import refinement, mortar_grid
from porepy.fracs import meshing, mortars
from porepy.fracs.fractures import Fracture

from porepy.params.data import Parameters
from porepy.params import bc
from porepy.params.bc import BoundaryCondition
from porepy.grids.grid import FaceTag, Grid
from porepy.params import tensor


from porepy.numerics.vem import vem_dual, vem_source
from porepy.numerics.fv import tpfa, mpfa


<<<<<<< HEAD
=======
#------------------------------------------------------------------------------#

    def test_mortar_grid_darcy(self):

        f1 = np.array([[0, 1], [.5, .5]])

        N = [2, 2] #[1, 2]
        gb = meshing.cart_grid([f1], N, **{'physdims': [1, 1]})
        gb.compute_geometry()
        gb.assign_node_ordering()
        tol = 1e-6

        g_map = {}
        mg_map = {}

        for e, d in gb.edges_props():
            mg = d['mortar_grid']
            mg_map[mg] = {s: refinement.new_grid_1d(g, num_nodes=N[0]+2) \
                              for s, g in mg.side_grids.items()}

        gb = mortars.replace_grids_in_bucket(gb, g_map, mg_map, tol)
        gb.assign_node_ordering()


        np.set_printoptions( linewidth=9999, precision=4)
        for e, d in gb.edges_props():
            mg = d['mortar_grid']
            print(mg.high_to_mortar_int.todense())
            print(mg.mortar_to_high_int().todense())



        internal_flag = FaceTag.FRACTURE
        [g.remove_face_tag_if_tag(FaceTag.BOUNDARY, internal_flag) for g, _ in gb]

        gb.add_node_props(['param'])
        for g, d in gb:
            param = Parameters(g)

            perm = tensor.SecondOrder(g.dim, kxx=np.ones(g.num_cells))
            param.set_tensor("flow", perm)

            aperture = np.power(1e-3, gb.dim_max() - g.dim)
            param.set_aperture(aperture*np.ones(g.num_cells))

            mask = np.logical_and(g.cell_centers[1, :] < 0.3,
                                  g.cell_centers[0, :] < 0.3)
            source = np.zeros(g.num_cells)
            source[mask] = g.cell_volumes[mask]*aperture
            param.set_source("flow", source)

            bound_faces = g.get_domain_boundary_faces()
            labels = np.array(['dir'] * bound_faces.size)
            param.set_bc("flow", BoundaryCondition(g, bound_faces, labels))
            param.set_bc_val("flow", np.zeros(g.num_faces))

            d['param'] = param

        gb.add_edge_prop('kn')
        for e, d in gb.edges_props():
            gn = gb.sorted_nodes_of_edge(e)
            aperture = np.power(1e-3, gb.dim_max() - gn[0].dim)
            d['kn'] = np.ones(gn[0].num_cells) / aperture

        # Choose and define the solvers and coupler
        solver_flow = vem_dual.DualVEMMixedDim('flow')
        A_flow, b_flow = solver_flow.matrix_rhs(gb)

        solver_source = vem_source.IntegralMixedDim('flow')
        A_source, b_source = solver_source.matrix_rhs(gb)

        up = sps.linalg.spsolve(A_flow+A_source, b_flow+b_source)
        solver_flow.split(gb, "up", up)

        solver_flow.extract_p(gb, "up", "p")

        from porepy.viz.exporter import Exporter
        save = Exporter(gb, "vem", folder="vem")
        save.write_vtk(["p"])

#------------------------------------------------------------------------------#

    def test_mortar_grid_darcy_2_fracs(self):

        f1 = np.array([[0, 1], [.5, .5]])
        f2 = np.array([[.5, .5], [0, 1]])

        s = 10
        N = [2*s, 2*s] #[1, 2]
        gb = meshing.cart_grid([f1, f2], N, **{'physdims': [1, 1]})
        gb.compute_geometry()

#        g_map = {}
#        for g, d in gb:
#            if g.dim == 1:
#                # refine the 1d-physical grid
#                #g_map[g] = refinement.refine_grid_1d(g)
#                g_map[g] = refinement.new_grid_1d(g, num_nodes=N[0]+1)
#                g_map[g].compute_geometry()
#
#        mg_map = {}
#        for e, d in gb.edges_props():
#            mg = d['mortar_grid']
#            mg_map[mg] = {s: refinement.new_grid_1d(g, num_nodes=N[0]+2) \
#                                        for s, g in mg.side_grids.items()}


#        gb = mortars.replace_grids_in_bucket(gb, g_map, mg_map)
        gb.assign_node_ordering()

#        from porepy.viz import plot_grid
#        plot_grid.plot_grid(gb, alpha=0, info='c')

        internal_flag = FaceTag.FRACTURE
        [g.remove_face_tag_if_tag(FaceTag.BOUNDARY, internal_flag) for g, _ in gb]

        gb.add_node_props(['param'])
        for g, d in gb:
            param = Parameters(g)

            perm = tensor.SecondOrder(g.dim, kxx=np.ones(g.num_cells))
            param.set_tensor("flow", perm)

            aperture = np.power(1e-3, gb.dim_max() - g.dim)
            param.set_aperture(aperture*np.ones(g.num_cells))

            mask = np.logical_and(g.cell_centers[1, :] < 0.3,
                                  g.cell_centers[0, :] < 0.3)
            source = np.zeros(g.num_cells)
            source[mask] = g.cell_volumes[mask]*aperture
            param.set_source("flow", source)

            bound_faces = g.get_domain_boundary_faces()
            if bound_faces.size == 0:
                bc =  BoundaryCondition(g, np.empty(0), np.empty(0))
                param.set_bc("flow", bc)
            else:
                labels = np.array(['dir'] * bound_faces.size)
                param.set_bc("flow", BoundaryCondition(g, bound_faces, labels))
                param.set_bc_val("flow", np.zeros(g.num_faces))

            d['param'] = param

        gb.add_edge_prop('kn')
        for e, d in gb.edges_props():
            gn = gb.sorted_nodes_of_edge(e)
            aperture = np.power(1e-3, gb.dim_max() - gn[0].dim)
            d['kn'] = np.ones(gn[0].num_cells) / aperture

        # Choose and define the solvers and coupler
        solver_flow = vem_dual.DualVEMMixedDim('flow')
        A_flow, b_flow = solver_flow.matrix_rhs(gb)
        np.set_printoptions(linewidth=500)
        print(A_flow.shape)
        print(A_flow.todense())

        solver_source = vem_source.IntegralMixedDim('flow')
        A_source, b_source = solver_source.matrix_rhs(gb)

        up = sps.linalg.spsolve(A_flow+A_source, b_flow+b_source)
        solver_flow.split(gb, "up", up)

        solver_flow.extract_p(gb, "up", "p")

        from porepy.viz.exporter import Exporter
        save = Exporter(gb, "vem", folder="vem")
        save.write_vtk(["p"])

#------------------------------------------------------------------------------#

    def wietse(self):
        from porepy.fracs import importer

        tol = 1e-5
        mesh_kwargs = {}
        mesh_size = 0.045
        mesh_kwargs['mesh_size'] = {'mode': 'constant',
                                'value': mesh_size, 'bound_value': mesh_size}
        domain = {'xmin': 0, 'xmax': 1, 'ymin': 0, 'ymax': 1}

        file_name = 'wietse.csv'
        gb = importer.mesh_from_csv(file_name, mesh_kwargs, domain)

        g_map = {}
        for g, d in gb:
            if g.dim == 1:
                if g.nodes[1, 0] < .51:
                    # refine the 1d-physical grid
                    #g_map[g] = refinement.refine_grid_1d(g)
                    num_nodes = g.num_nodes+40
                    g_map[g] = refinement.new_grid_1d(g, num_nodes=num_nodes)
                    g_map[g].compute_geometry()

        mg_map = {}
        for e, d in gb.edges_props():
            mg = d['mortar_grid']
            g_l = gb.sorted_nodes_of_edge(e)[0]
            if g_l.nodes[1, 0] < .51:
                num_nodes = g_l.num_nodes+100
                print(num_nodes)
                mg_map[mg] = {s: refinement.new_grid_1d(g, num_nodes=num_nodes) \
                                            for s, g in mg.side_grids.items()}


        gb = mortars.replace_grids_in_bucket(gb, g_map, mg_map)
        gb.assign_node_ordering()

        internal_flag = FaceTag.FRACTURE
        [g.remove_face_tag_if_tag(FaceTag.BOUNDARY, internal_flag) for g, _ in gb]

        gb.add_node_props(['param'])
        for g, d in gb:
            param = Parameters(g)

            perm = tensor.SecondOrder(g.dim, kxx=np.ones(g.num_cells))
            param.set_tensor("flow", perm)

            aperture = np.power(1e-3, gb.dim_max() - g.dim)
            param.set_aperture(aperture*np.ones(g.num_cells))

            param.set_source("flow", np.zeros(g.num_cells))

            bound_faces = g.get_domain_boundary_faces()
            if bound_faces.size == 0:
                bc =  BoundaryCondition(g, np.empty(0), np.empty(0))
                param.set_bc("flow", bc)
            else:
                bound_face_centers = g.face_centers[:, bound_faces]

                top = bound_face_centers[1, :] > domain['ymax'] - tol
                bottom = bound_face_centers[1, :] < domain['ymin'] + tol

                labels = np.array(['neu'] * bound_faces.size)
                labels[np.logical_or(top, bottom)] = 'dir'

                bc_val = np.zeros(g.num_faces)
                bc_val[bound_faces[top]] = 1

                param.set_bc("flow", BoundaryCondition(g, bound_faces, labels))
                param.set_bc_val("flow", bc_val)

            d['param'] = param

        gb.add_edge_prop('kn')
        for e, d in gb.edges_props():
            gn = gb.sorted_nodes_of_edge(e)
            aperture = np.power(1e-3, gb.dim_max() - gn[0].dim)
            d['kn'] = np.ones(gn[0].num_cells) / aperture

        # Choose and define the solvers and coupler
        solver_flow = vem_dual.DualVEMMixedDim('flow')
        A_flow, b_flow = solver_flow.matrix_rhs(gb)

        solver_source = vem_source.IntegralMixedDim('flow')
        A_source, b_source = solver_source.matrix_rhs(gb)

        up = sps.linalg.spsolve(A_flow+A_source, b_flow+b_source)
        solver_flow.split(gb, "up", up)

        solver_flow.extract_p(gb, "up", "p")

        from porepy.viz.exporter import Exporter
        save = Exporter(gb, "sol", folder="wietse")
        save.write_vtk(["p"])


#------------------------------------------------------------------------------#
>>>>>>> 7ea035a9

class TestMortar2dSingleFractureCartesianGrid(unittest.TestCase):

    def set_param_flow(self, gb, no_flow=False, kn=1e3):
        # Set up flow field with uniform flow in y-direction
        gb.add_node_props(['param'])
        for g, d in gb:
            param = Parameters(g)

            perm = tensor.SecondOrder(g.dim, kxx=np.ones(g.num_cells))
            param.set_tensor("flow", perm)

            aperture = np.power(1e-3, gb.dim_max() - g.dim)
            param.set_aperture(aperture*np.ones(g.num_cells))

            if g.dim == 2:
                b_val = np.zeros(g.num_faces)
                bound_faces = bc.face_on_side(g, ['ymin', 'ymax'])
                if no_flow:
                    b_val[bound_faces[0]] = 1
                    b_val[bound_faces[1]] = 1
                bound_faces = np.hstack((bound_faces[0], bound_faces[1]))
                labels = np.array(['dir'] * bound_faces.size)
                param.set_bc("flow", bc.BoundaryCondition(g, bound_faces, labels))

                bound_faces = bc.face_on_side(g, 'ymax')[0]
                b_val[bound_faces] = 1
                param.set_bc_val("flow", b_val)

            d['param'] = param

        gb.add_edge_prop('kn')
        for e, d in gb.edges_props():
            mg = d['mortar_grid']
            gn = gb.sorted_nodes_of_edge(e)
            d['kn'] = kn * np.ones(mg.num_cells)

    def set_grids(self, N, num_nodes_mortar, num_nodes_1d, physdims=[1, 1]):
        f1 = np.array([[0, physdims[0]], [.5, .5]])

        gb = meshing.cart_grid([f1], N, **{'physdims': physdims})
        gb.compute_geometry()
        gb.assign_node_ordering()

        for e, d in gb.edges_props():
            mg = d['mortar_grid']
            new_side_grids = {s: refinement.new_grid_1d(g, num_nodes=num_nodes_mortar) \
                              for s, g in mg.side_grids.items()}

            mortars.update_mortar_grid(mg, new_side_grids, tol=1e-4)

            # refine the 1d-physical grid
            old_g = gb.sorted_nodes_of_edge(e)[0]
            new_g = refinement.new_grid_1d(old_g, num_nodes=num_nodes_1d)
            new_g.compute_geometry()

            gb.update_nodes(old_g, new_g)
            mg = d['mortar_grid']
            mortars.update_physical_low_grid(mg, new_g, tol=1e-4)
        return gb

    def test_tpfa_matching_grids_no_flow(self):
        gb = self.set_grids(N=[1, 2], num_nodes_mortar=2, num_nodes_1d=2)
        self.set_param_flow(gb, no_flow=True)

        solver_flow = tpfa.TpfaMixedDim('flow')
        A_flow, b_flow = solver_flow.matrix_rhs(gb)

        p = sps.linalg.spsolve(A_flow, b_flow)
        assert np.all(p[:3] == 1)
        assert np.all(p[3:] == 0)

    def test_tpfa_matching_grids_refine_1d_no_flow(self):
        gb = self.set_grids(N=[1, 2], num_nodes_mortar=2, num_nodes_1d=3)
        self.set_param_flow(gb, no_flow=True)

        solver_flow = tpfa.TpfaMixedDim('flow')
        A_flow, b_flow = solver_flow.matrix_rhs(gb)

        p = sps.linalg.spsolve(A_flow, b_flow)
        assert np.all(p[:4] == 1)
        assert np.all(p[4:] == 0)

    def test_tpfa_matching_grids_refine_mortar_no_flow(self):
        gb = self.set_grids(N=[1, 2], num_nodes_mortar=3, num_nodes_1d=2)
        self.set_param_flow(gb, no_flow=True)

        solver_flow = tpfa.TpfaMixedDim('flow')
        A_flow, b_flow = solver_flow.matrix_rhs(gb)
        for e, d in gb.edges_props():
            mg = d['mortar_grid']

        p = sps.linalg.spsolve(A_flow, b_flow)
        assert np.all(p[:3] == 1)
        assert np.all(p[3:] == 0)

    def test_tpfa_matching_grids_uniform_flow(self):

        kn = 1e4
        gb = self.set_grids(N=[1, 2], num_nodes_mortar=2, num_nodes_1d=2)
        self.set_param_flow(gb, no_flow=False, kn=kn)

        solver_flow = tpfa.TpfaMixedDim('flow')
        A_flow, b_flow = solver_flow.matrix_rhs(gb)

        p = sps.linalg.spsolve(A_flow, b_flow)
        solver_flow.split(gb, "pressure", p)
        g_2d = gb.grids_of_dimension(2)[0]
        p_2d = gb.node_prop(g_2d, 'pressure')
        # NOTE: This will not be entirely correct due to impact of normal permeability at fracture
        assert np.allclose(p_2d, g_2d.cell_centers[1], rtol=kn)

        g_1d = gb.grids_of_dimension(1)[0]
        p_1d = gb.node_prop(g_1d, 'pressure')
        # NOTE: This will not be entirely correct,
        assert np.allclose(p_1d, g_1d.cell_centers[1], rtol=kn)

    def test_tpfa_matching_grids_refine_1d_uniform_flow(self):

        kn = 1e4
        gb = self.set_grids(N=[1, 2], num_nodes_mortar=2, num_nodes_1d=3)
        self.set_param_flow(gb, no_flow=False, kn=kn)

        solver_flow = tpfa.TpfaMixedDim('flow')
        A_flow, b_flow = solver_flow.matrix_rhs(gb)

        p = sps.linalg.spsolve(A_flow, b_flow)
        solver_flow.split(gb, "pressure", p)
        g_2d = gb.grids_of_dimension(2)[0]
        p_2d = gb.node_prop(g_2d, 'pressure')
        # NOTE: This will not be entirely correct due to impact of normal permeability at fracture
        assert np.allclose(p_2d, g_2d.cell_centers[1], rtol=1./kn)

        g_1d = gb.grids_of_dimension(1)[0]
        p_1d = gb.node_prop(g_1d, 'pressure')
        # NOTE: This will not be entirely correct,
        assert np.allclose(p_1d, g_1d.cell_centers[1])

    def test_tpfa_matching_grids_refine_mortar_uniform_flow(self):

        kn = 1e4
        gb = self.set_grids(N=[1, 2], num_nodes_mortar=3, num_nodes_1d=2)
        self.set_param_flow(gb, no_flow=False, kn=kn)

        solver_flow = tpfa.TpfaMixedDim('flow')
        A_flow, b_flow = solver_flow.matrix_rhs(gb)

        p = sps.linalg.spsolve(A_flow, b_flow)
        solver_flow.split(gb, "pressure", p)
        g_2d = gb.grids_of_dimension(2)[0]
        p_2d = gb.node_prop(g_2d, 'pressure')
        # NOTE: This will not be entirely correct due to impact of normal permeability at fracture
        assert np.allclose(p_2d, g_2d.cell_centers[1], rtol=1e-4)

        g_1d = gb.grids_of_dimension(1)[0]
        p_1d = gb.node_prop(g_1d, 'pressure')
        # NOTE: This will not be entirely correct,
        assert np.allclose(p_1d, g_1d.cell_centers[1])

    def test_tpfa_matching_grids_refine_2d_uniform_flow(self):

        kn = 1e4
        gb = self.set_grids(N=[2, 2], num_nodes_mortar=2, num_nodes_1d=2)
        self.set_param_flow(gb, no_flow=False, kn=kn)

        solver_flow = tpfa.TpfaMixedDim('flow')
        A_flow, b_flow = solver_flow.matrix_rhs(gb)

        p = sps.linalg.spsolve(A_flow, b_flow)
        solver_flow.split(gb, "pressure", p)
        g_2d = gb.grids_of_dimension(2)[0]
        p_2d = gb.node_prop(g_2d, 'pressure')
        # NOTE: This will not be entirely correct due to impact of normal permeability at fracture
        assert np.allclose(p_2d, g_2d.cell_centers[1], rtol=1e-4)

        g_1d = gb.grids_of_dimension(1)[0]
        p_1d = gb.node_prop(g_1d, 'pressure')
        # NOTE: This will not be entirely correct,
        assert np.allclose(p_1d, g_1d.cell_centers[1])

    def test_tpfa_matching_grids_uniform_flow_larger_domain(self):

        kn = 1e4
        gb = self.set_grids(N=[1, 2], num_nodes_mortar=2, num_nodes_1d=2,
                            physdims=[2, 1])
        self.set_param_flow(gb, no_flow=False, kn=kn)

        solver_flow = tpfa.TpfaMixedDim('flow')
        A_flow, b_flow = solver_flow.matrix_rhs(gb)

        p = sps.linalg.spsolve(A_flow, b_flow)
        solver_flow.split(gb, "pressure", p)
        g_2d = gb.grids_of_dimension(2)[0]
        p_2d = gb.node_prop(g_2d, 'pressure')
        # NOTE: This will not be entirely correct due to impact of normal permeability at fracture
        assert np.allclose(p_2d, g_2d.cell_centers[1], rtol=kn)

        g_1d = gb.grids_of_dimension(1)[0]
        p_1d = gb.node_prop(g_1d, 'pressure')
        # NOTE: This will not be entirely correct,
        assert np.allclose(p_1d, g_1d.cell_centers[1], rtol=kn)

    def test_tpfa_matching_grids_refine_1d_uniform_flow_larger_domain(self):

        kn = 1e4
        gb = self.set_grids(N=[1, 2], num_nodes_mortar=2, num_nodes_1d=3,
                            physdims=[2, 1])
        self.set_param_flow(gb, no_flow=False, kn=kn)

        solver_flow = tpfa.TpfaMixedDim('flow')
        A_flow, b_flow = solver_flow.matrix_rhs(gb)

        p = sps.linalg.spsolve(A_flow, b_flow)
        solver_flow.split(gb, "pressure", p)
        g_2d = gb.grids_of_dimension(2)[0]
        p_2d = gb.node_prop(g_2d, 'pressure')
        # NOTE: This will not be entirely correct due to impact of normal permeability at fracture
        assert np.allclose(p_2d, g_2d.cell_centers[1], rtol=1./kn)

        g_1d = gb.grids_of_dimension(1)[0]
        p_1d = gb.node_prop(g_1d, 'pressure')
        # NOTE: This will not be entirely correct,
        assert np.allclose(p_1d, g_1d.cell_centers[1])

    def test_tpfa_matching_grids_refine_mortar_uniform_flow_larger_domain(self):

        kn = 1e4
        gb = self.set_grids(N=[1, 2], num_nodes_mortar=3, num_nodes_1d=2,
                            physdims=[2, 1])
        self.set_param_flow(gb, no_flow=False, kn=kn)

        solver_flow = tpfa.TpfaMixedDim('flow')
        A_flow, b_flow = solver_flow.matrix_rhs(gb)

        p = sps.linalg.spsolve(A_flow, b_flow)
        solver_flow.split(gb, "pressure", p)
        g_2d = gb.grids_of_dimension(2)[0]
        p_2d = gb.node_prop(g_2d, 'pressure')
        # NOTE: This will not be entirely correct due to impact of normal permeability at fracture
        assert np.allclose(p_2d, g_2d.cell_centers[1], rtol=1e-4)

        g_1d = gb.grids_of_dimension(1)[0]
        p_1d = gb.node_prop(g_1d, 'pressure')
        # NOTE: This will not be entirely correct,
        assert np.allclose(p_1d, g_1d.cell_centers[1])

    def test_tpfa_matching_grids_refine_2d_uniform_flow_larger_domain(self):

        kn = 1e4
        gb = self.set_grids(N=[2, 2], num_nodes_mortar=2, num_nodes_1d=2,
                            physdims=[2, 1])
        self.set_param_flow(gb, no_flow=False, kn=kn)

        solver_flow = tpfa.TpfaMixedDim('flow')
        A_flow, b_flow = solver_flow.matrix_rhs(gb)

        p = sps.linalg.spsolve(A_flow, b_flow)
        solver_flow.split(gb, "pressure", p)
        g_2d = gb.grids_of_dimension(2)[0]
        p_2d = gb.node_prop(g_2d, 'pressure')
        # NOTE: This will not be entirely correct due to impact of normal permeability at fracture
        assert np.allclose(p_2d, g_2d.cell_centers[1], rtol=1e-4)

        g_1d = gb.grids_of_dimension(1)[0]
        p_1d = gb.node_prop(g_1d, 'pressure')
        # NOTE: This will not be entirely correct,
        assert np.allclose(p_1d, g_1d.cell_centers[1])

    def test_mpfa_matching_grids_no_flow(self):
        gb = self.set_grids(N=[1, 2], num_nodes_mortar=2, num_nodes_1d=2)
        self.set_param_flow(gb, no_flow=True)

        solver_flow = mpfa.MpfaMixedDim('flow')
        A_flow, b_flow = solver_flow.matrix_rhs(gb)

        p = sps.linalg.spsolve(A_flow, b_flow)
        assert np.all(p[:3] == 1)
        assert np.all(p[3:] == 0)

    def test_mpfa_matching_grids_refine_1d_no_flow(self):
        gb = self.set_grids(N=[1, 2], num_nodes_mortar=2, num_nodes_1d=3)
        self.set_param_flow(gb, no_flow=True)

        solver_flow = mpfa.MpfaMixedDim('flow')
        A_flow, b_flow = solver_flow.matrix_rhs(gb)

        p = sps.linalg.spsolve(A_flow, b_flow)
        assert np.all(p[:4] == 1)
        assert np.all(p[4:] == 0)

    def test_mpfa_matching_grids_refine_mortar_no_flow(self):
        gb = self.set_grids(N=[1, 2], num_nodes_mortar=3, num_nodes_1d=2)
        self.set_param_flow(gb, no_flow=True)

        solver_flow = mpfa.MpfaMixedDim('flow')
        A_flow, b_flow = solver_flow.matrix_rhs(gb)
        for e, d in gb.edges_props():
            mg = d['mortar_grid']

        p = sps.linalg.spsolve(A_flow, b_flow)
        assert np.all(p[:3] == 1)
        assert np.all(p[3:] == 0)

    def test_mpfa_matching_grids_uniform_flow(self):

        kn = 1e4
        gb = self.set_grids(N=[1, 2], num_nodes_mortar=2, num_nodes_1d=2)
        self.set_param_flow(gb, no_flow=False, kn=kn)

        solver_flow = mpfa.MpfaMixedDim('flow')
        A_flow, b_flow = solver_flow.matrix_rhs(gb)

        p = sps.linalg.spsolve(A_flow, b_flow)
        solver_flow.split(gb, "pressure", p)
        g_2d = gb.grids_of_dimension(2)[0]
        p_2d = gb.node_prop(g_2d, 'pressure')
        # NOTE: This will not be entirely correct due to impact of normal permeability at fracture
        assert np.allclose(p_2d, g_2d.cell_centers[1], rtol=kn)

        g_1d = gb.grids_of_dimension(1)[0]
        p_1d = gb.node_prop(g_1d, 'pressure')
        # NOTE: This will not be entirely correct,
        assert np.allclose(p_1d, g_1d.cell_centers[1], rtol=kn)

    def test_mpfa_matching_grids_refine_1d_uniform_flow(self):

        kn = 1e4
        gb = self.set_grids(N=[1, 2], num_nodes_mortar=2, num_nodes_1d=3)
        self.set_param_flow(gb, no_flow=False, kn=kn)

        solver_flow = mpfa.MpfaMixedDim('flow')
        A_flow, b_flow = solver_flow.matrix_rhs(gb)

        p = sps.linalg.spsolve(A_flow, b_flow)
        solver_flow.split(gb, "pressure", p)
        g_2d = gb.grids_of_dimension(2)[0]
        p_2d = gb.node_prop(g_2d, 'pressure')
        # NOTE: This will not be entirely correct due to impact of normal permeability at fracture
        assert np.allclose(p_2d, g_2d.cell_centers[1], rtol=1./kn)

        g_1d = gb.grids_of_dimension(1)[0]
        p_1d = gb.node_prop(g_1d, 'pressure')
        # NOTE: This will not be entirely correct,
        assert np.allclose(p_1d, g_1d.cell_centers[1])

    def test_mpfa_matching_grids_refine_mortar_uniform_flow(self):

        kn = 1e4
        gb = self.set_grids(N=[1, 2], num_nodes_mortar=3, num_nodes_1d=2)
        self.set_param_flow(gb, no_flow=False, kn=kn)

        solver_flow = mpfa.MpfaMixedDim('flow')
        A_flow, b_flow = solver_flow.matrix_rhs(gb)

        p = sps.linalg.spsolve(A_flow, b_flow)
        solver_flow.split(gb, "pressure", p)
        g_2d = gb.grids_of_dimension(2)[0]
        p_2d = gb.node_prop(g_2d, 'pressure')
        # NOTE: This will not be entirely correct due to impact of normal permeability at fracture
        assert np.allclose(p_2d, g_2d.cell_centers[1], rtol=1e-4)

        g_1d = gb.grids_of_dimension(1)[0]
        p_1d = gb.node_prop(g_1d, 'pressure')
        # NOTE: This will not be entirely correct,
        assert np.allclose(p_1d, g_1d.cell_centers[1])

    def test_mpfa_matching_grids_refine_2d_uniform_flow(self):

        kn = 1e4
        gb = self.set_grids(N=[2, 2], num_nodes_mortar=2, num_nodes_1d=2)
        self.set_param_flow(gb, no_flow=False, kn=kn)

        solver_flow = mpfa.MpfaMixedDim('flow')
        A_flow, b_flow = solver_flow.matrix_rhs(gb)

        p = sps.linalg.spsolve(A_flow, b_flow)
        solver_flow.split(gb, "pressure", p)
        g_2d = gb.grids_of_dimension(2)[0]
        p_2d = gb.node_prop(g_2d, 'pressure')
        # NOTE: This will not be entirely correct due to impact of normal permeability at fracture
        assert np.allclose(p_2d, g_2d.cell_centers[1], rtol=1e-4)

        g_1d = gb.grids_of_dimension(1)[0]
        p_1d = gb.node_prop(g_1d, 'pressure')
        # NOTE: This will not be entirely correct,
        assert np.allclose(p_1d, g_1d.cell_centers[1])

    def test_mpfa_matching_grids_uniform_flow_larger_domain(self):

        kn = 1e4
        gb = self.set_grids(N=[1, 2], num_nodes_mortar=2, num_nodes_1d=2,
                            physdims=[2, 1])
        self.set_param_flow(gb, no_flow=False, kn=kn)

        solver_flow = mpfa.MpfaMixedDim('flow')
        A_flow, b_flow = solver_flow.matrix_rhs(gb)

        p = sps.linalg.spsolve(A_flow, b_flow)
        solver_flow.split(gb, "pressure", p)
        g_2d = gb.grids_of_dimension(2)[0]
        p_2d = gb.node_prop(g_2d, 'pressure')
        # NOTE: This will not be entirely correct due to impact of normal permeability at fracture
        assert np.allclose(p_2d, g_2d.cell_centers[1], rtol=kn)

        g_1d = gb.grids_of_dimension(1)[0]
        p_1d = gb.node_prop(g_1d, 'pressure')
        # NOTE: This will not be entirely correct,
        assert np.allclose(p_1d, g_1d.cell_centers[1], rtol=kn)

    def test_mpfa_matching_grids_refine_1d_uniform_flow_larger_domain(self):

        kn = 1e4
        gb = self.set_grids(N=[1, 2], num_nodes_mortar=2, num_nodes_1d=3,
                            physdims=[2, 1])
        self.set_param_flow(gb, no_flow=False, kn=kn)

        solver_flow = mpfa.MpfaMixedDim('flow')
        A_flow, b_flow = solver_flow.matrix_rhs(gb)

        p = sps.linalg.spsolve(A_flow, b_flow)
        solver_flow.split(gb, "pressure", p)
        g_2d = gb.grids_of_dimension(2)[0]
        p_2d = gb.node_prop(g_2d, 'pressure')
        # NOTE: This will not be entirely correct due to impact of normal permeability at fracture
        assert np.allclose(p_2d, g_2d.cell_centers[1], rtol=1./kn)

        g_1d = gb.grids_of_dimension(1)[0]
        p_1d = gb.node_prop(g_1d, 'pressure')
        # NOTE: This will not be entirely correct,
        assert np.allclose(p_1d, g_1d.cell_centers[1])

    def test_mpfa_matching_grids_refine_mortar_uniform_flow_larger_domain(self):

        kn = 1e4
        gb = self.set_grids(N=[1, 2], num_nodes_mortar=3, num_nodes_1d=2,
                            physdims=[2, 1])
        self.set_param_flow(gb, no_flow=False, kn=kn)

        solver_flow = mpfa.MpfaMixedDim('flow')
        A_flow, b_flow = solver_flow.matrix_rhs(gb)

        p = sps.linalg.spsolve(A_flow, b_flow)
        solver_flow.split(gb, "pressure", p)
        g_2d = gb.grids_of_dimension(2)[0]
        p_2d = gb.node_prop(g_2d, 'pressure')
        # NOTE: This will not be entirely correct due to impact of normal permeability at fracture
        assert np.allclose(p_2d, g_2d.cell_centers[1], rtol=1e-4)

        g_1d = gb.grids_of_dimension(1)[0]
        p_1d = gb.node_prop(g_1d, 'pressure')
        # NOTE: This will not be entirely correct,
        assert np.allclose(p_1d, g_1d.cell_centers[1])

    def test_mpfa_matching_grids_refine_2d_uniform_flow_larger_domain(self):

        kn = 1e4
        gb = self.set_grids(N=[2, 2], num_nodes_mortar=2, num_nodes_1d=2,
                            physdims=[2, 1])
        self.set_param_flow(gb, no_flow=False, kn=kn)

        solver_flow = mpfa.MpfaMixedDim('flow')
        A_flow, b_flow = solver_flow.matrix_rhs(gb)

        p = sps.linalg.spsolve(A_flow, b_flow)
        solver_flow.split(gb, "pressure", p)
        g_2d = gb.grids_of_dimension(2)[0]
        p_2d = gb.node_prop(g_2d, 'pressure')
        # NOTE: This will not be entirely correct due to impact of normal permeability at fracture
        assert np.allclose(p_2d, g_2d.cell_centers[1], rtol=1e-4)

        g_1d = gb.grids_of_dimension(1)[0]
        p_1d = gb.node_prop(g_1d, 'pressure')
        # NOTE: This will not be entirely correct,
        assert np.allclose(p_1d, g_1d.cell_centers[1])

#-----------------------------------------------------------------------------#


#-----------------------------------------------------------------------------#

class TestMortar2DSimplexGridStandardMeshing(unittest.TestCase):

    def setup(self, num_fracs=1, remove_tags=False, alpha_1d=None, alpha_mortar=None, alpha_2d=None):

        domain = {'xmin':0, 'xmax': 1, 'ymin': 0, 'ymax':1}

        if num_fracs == 0:
            p = np.zeros((2, 0))

        elif num_fracs == 1:
            p = [np.array([[0, 1], [0.5, 0.5]])]
#            p = [np.array([[0.5, 0.5], [0, 1]])]
        elif num_fracs == 2:
            p = [np.array([[0, 0.5], [0.5, 0.5]]),
                 np.array([[0.5, 1], [0.5, 0.5]]),
                 np.array([[0.5, 0.5], [0, 0.5]]),
                 np.array([[0.5, 0.5], [0.5, 1]])]
        mesh_size = {'value': 0.3, 'bound_value': 0.3}
        gb = meshing.simplex_grid(fracs=p, domain=domain, mesh_size=mesh_size, verbose=0)
#        gb = meshing.cart_grid([np.array([[0.5, 0.5], [0, 1]])],np.array([10, 10]),
#                               physdims=np.array([1, 1]))

        gmap = {}

        # Refine 2D grid?
        if alpha_2d is not None:
            mesh_size = {'value': 0.3 * alpha_2d, 'bound_value': 0.3 * alpha_2d}
            gbn = meshing.simplex_grid(fracs=p, domain=domain,
                                      mesh_size=mesh_size, verbose=0)
            go = gb.grids_of_dimension(2)[0]
            gn = gbn.grids_of_dimension(2)[0]
            gn.compute_geometry()
            gmap[go] = gn

        # Refine 1d grids
        if alpha_1d is not None:
            for g, d in gb:
                if g.dim == 1:
                    if alpha_1d > 1:
                        num_nodes = 1 + int(alpha_1d) * g.num_cells
                    else:
                        num_nodes = 1 + int(alpha_1d * g.num_cells)
                    num_nodes = 1 + int(alpha_1d * g.num_cells)
                    gmap[g] = refinement.new_grid_1d(g, num_nodes=num_nodes)
                    gmap[g].compute_geometry()

        # Refine mortar grid
        mg_map = {}
        if alpha_mortar is not None:
            for e, d in gb.edges_props():
                mg = d['mortar_grid']
                if mg.dim == 1:
                    mg_map[mg] = {}
                    for s, g in mg.side_grids.items():
                        num_nodes = int(g.num_nodes*alpha_mortar)
                        mg_map[mg][s] = refinement.new_grid_1d(g, num_nodes=num_nodes)

        gb = mortars.replace_grids_in_bucket(gb, gmap, mg_map, tol=1e-4)

        if remove_tags:
            internal_flag = FaceTag.FRACTURE
            [g.remove_face_tag_if_tag(FaceTag.BOUNDARY, internal_flag) for g, _ in gb]


        gb.assign_node_ordering()

        self.set_params(gb)

        return gb

    def set_params(self, gb):


        for g, d in gb:
            param = Parameters(g)

            perm = tensor.SecondOrder(g.dim, kxx=np.ones(g.num_cells))
            param.set_tensor("flow", perm)

            aperture = np.power(1e-3, gb.dim_max() - g.dim)
            param.set_aperture(aperture*np.ones(g.num_cells))

            yf = g.face_centers[1]
            bound_faces = [np.where(np.abs(yf - 1) < 1e-4)[0],
                           np.where(np.abs(yf) < 1e-4)[0]]
            bound_faces = np.hstack((bound_faces[0], bound_faces[1]))
            labels = np.array(['dir'] * bound_faces.size)
            param.set_bc("flow", BoundaryCondition(g, bound_faces, labels))

            bv = np.zeros(g.num_faces)
            bound_faces = np.where(np.abs(yf-1) < 1e-4)[0]
            bv[bound_faces] = 1
            param.set_bc_val("flow", bv)

            d['param'] = param

        gb.add_edge_prop('kn')
        kn = 1e7
        for e, d in gb.edges_props():
            mg = d['mortar_grid']
            d['kn'] = kn * np.ones(mg.num_cells)

    def verify_cv(self, gb, tol=1e-5):
        # The tolerance level here is a bit touchy: With an unstructured grid,
        # and with the flux between subdomains computed as differences between
        # point pressures, uniform flow may not be reproduced if the meshes
        # are not matching (one may get lucky, though). Thus the coarse error
        # tolerance. The current value turned out to be sufficient for all
        # tests considered herein.
        for g in gb.nodes():
            p = gb.node_prop(g, 'pressure')
            #print(g.cell_centers[1] - p)
            import pdb
            #pdb.set_trace()
#            if g.dim == 1:

            assert np.allclose(p, g.cell_centers[1], rtol=tol, atol=tol)

    def run_mpfa(self, gb):
        solver_flow = mpfa.MpfaMixedDim('flow')
        A_flow, b_flow = solver_flow.matrix_rhs(gb)

        p = sps.linalg.spsolve(A_flow, b_flow)
        solver_flow.split(gb, "pressure", p)

    def run_vem(self, gb):
        solver_flow = vem_dual.DualVEMMixedDim('flow')
        A_flow, b_flow = solver_flow.matrix_rhs(gb)

        up = sps.linalg.spsolve(A_flow, b_flow)
        solver_flow.split(gb, "up", up)
        solver_flow.extract_p(gb, "up", "pressure")

    def test_mpfa_one_frac(self):
        gb = self.setup(num_fracs=1)
        self.run_mpfa(gb)
        self.verify_cv(gb)

    def test_mpfa_one_frac_refine_2d(self):
        gb = self.setup(num_fracs=1, alpha_2d=2)
        self.run_mpfa(gb)
        self.verify_cv(gb)

    def test_mpfa_one_frac_coarsen_2d(self):
        gb = self.setup(num_fracs=1, alpha_2d=0.5)
        self.run_mpfa(gb)
        self.verify_cv(gb)

    def test_mpfa_one_frac_refine_1d(self):
        gb = self.setup(num_fracs=1, alpha_1d=2)
        self.run_mpfa(gb)
        self.verify_cv(gb)

    def test_mpfa_one_frac_coarsen_1d(self):
        gb = self.setup(num_fracs=1, alpha_1d=0.5)
        self.run_mpfa(gb)
        self.verify_cv(gb)

    def test_mpfa_one_frac_refine_mg(self):
        gb = self.setup(num_fracs=1, alpha_mortar=2)
        self.run_mpfa(gb)
        self.verify_cv(gb)

    def test_mpfa_one_frac_coarsen_mg(self):
        gb = self.setup(num_fracs=1, alpha_mortar=0.5)
        self.run_mpfa(gb)
        self.verify_cv(gb)

    def test_vem_one_frac(self):
        gb = self.setup(num_fracs=1, remove_tags=True)
        self.run_vem(gb)
        self.verify_cv(gb, tol=1e-7)

    def test_vem_one_frac_refine_2d(self):
        gb = self.setup(num_fracs=1, alpha_2d=2, remove_tags=True)
        self.run_vem(gb)
        self.verify_cv(gb)

    def test_vem_one_frac_coarsen_2d(self):
        gb = self.setup(num_fracs=1, alpha_2d=0.5, remove_tags=True)
        self.run_vem(gb)
        self.verify_cv(gb)

    def test_vem_one_frac_refine_1d(self):
        gb = self.setup(num_fracs=1, alpha_1d=2, remove_tags=True)
        self.run_vem(gb)
        self.verify_cv(gb)

    def test_vem_one_frac_coarsen_1d(self):
        gb = self.setup(num_fracs=1, alpha_1d=0.5, remove_tags=True)
        self.run_vem(gb)
        self.verify_cv(gb)

    def test_vem_one_frac_refine_mg(self):
        gb = self.setup(num_fracs=1, alpha_mortar=2, remove_tags=True)
        self.run_vem(gb)
        self.verify_cv(gb)

    def test_vem_one_frac_coarsen_mg(self):
        gb = self.setup(num_fracs=1, alpha_mortar=0.5, remove_tags=True)
        self.run_vem(gb)
        self.verify_cv(gb)


#    def test_mpfa_two_fracs(self):
#        gb = self.setup(num_fracs=2)
#        self.run_mpfa(gb)
#        self.verify_cv(gb)
#
#    def test_mpfa_two_fracs_refine_2d(self):
#        gb = self.setup(num_fracs=2, alpha_2d=2)
#        self.run_mpfa(gb)
#        self.verify_cv(gb)
#
#    def test_mpfa_two_fracs_coarsen_2d(self):
#        gb = self.setup(num_fracs=2, alpha_2d=0.5)
#        self.run_mpfa(gb)
#        self.verify_cv(gb)
#
#    def test_mpfa_two_fracs_refine_1d(self):
#        gb = self.setup(num_fracs=2, alpha_1d=2)
#        self.run_mpfa(gb)
#        self.verify_cv(gb)
#
#    def test_mpfa_two_fracs_coarsen_1d(self):
#        gb = self.setup(num_fracs=2, alpha_1d=0.5)
#        self.run_mpfa(gb)
#        self.verify_cv(gb)
#
#    def test_mpfa_two_fracs_refine_mg(self):
#        gb = self.setup(num_fracs=2, alpha_mortar=2)
#        self.run_mpfa(gb)
#        self.verify_cv(gb)
#
#    def test_mpfa_two_fracs_coarsen_mg(self):
#        gb = self.setup(num_fracs=2, alpha_mortar=0.5)
#        self.run_mpfa(gb)
#        self.verify_cv(gb)





class TestMortar3D(unittest.TestCase):

    def setup(self, num_fracs=1, remove_tags=False):

        domain = {'xmin':0, 'xmax': 1, 'ymin': 0, 'ymax':1, 'zmin':0, 'zmax':1}

        if num_fracs == 0:
            fl = None

        elif num_fracs == 1:
            fl = [Fracture(np.array([[0, 1, 1, 0], [0.5, 0.5, 0.5, 0.5],
                                     [0, 0, 1, 1]]))]
        elif num_fracs == 2:
            fl = [Fracture(np.array([[0, 1, 1, 0], [0.5, 0.5, 0.5, 0.5],
                                     [0, 0, 1, 1]])),
                  Fracture(np.array([[0.5, 0.5, 0.5, 0.5], [0, 1, 1, 0],
                                     [0, 0, 1, 1]]))]

        elif num_fracs == 3:
            fl = [Fracture(np.array([[0, 1, 1, 0], [0.5, 0.5, 0.5, 0.5],
                                     [0, 0, 1, 1]])),
                  Fracture(np.array([[0.5, 0.5, 0.5, 0.5], [0, 1, 1, 0],
                                     [0, 0, 1, 1]])),
                  Fracture(np.array([[0, 1, 1, 0],
                                     [0, 0, 1, 1], [0.5, 0.5, 0.5, 0.5]]))]

        gb = meshing.simplex_grid(fracs=fl, domain=domain, h_min=0.5, h_ideal=0.5, verbose=0)

        if remove_tags:
            internal_flag = FaceTag.FRACTURE
            [g.remove_face_tag_if_tag(FaceTag.BOUNDARY, internal_flag) for g, _ in gb]

        self.set_params(gb)

        return gb

    def set_params(self, gb):


        for g, d in gb:
            param = Parameters(g)

            perm = tensor.SecondOrder(g.dim, kxx=np.ones(g.num_cells))
            param.set_tensor("flow", perm)

            aperture = np.power(1e-6, gb.dim_max() - g.dim)
            param.set_aperture(aperture*np.ones(g.num_cells))

            yf = g.face_centers[1]
            bound_faces = [np.where(np.abs(yf - 1) < 1e-4)[0],
                           np.where(np.abs(yf) < 1e-4)[0]]
            bound_faces = np.hstack((bound_faces[0], bound_faces[1]))
            labels = np.array(['dir'] * bound_faces.size)
            param.set_bc("flow", BoundaryCondition(g, bound_faces, labels))

            bv = np.zeros(g.num_faces)
            bound_faces = np.where(np.abs(yf-1) < 1e-4)[0]
            bv[bound_faces] = 1
            param.set_bc_val("flow", bv)

            d['param'] = param

        gb.add_edge_prop('kn')
        kn = 1e7
        for e, d in gb.edges_props():
            mg = d['mortar_grid']
            d['kn'] = kn * np.ones(mg.num_cells)

    def verify_cv(self, gb):
        for g in gb.nodes():
            p = gb.node_prop(g, 'pressure')
            assert np.allclose(p, g.cell_centers[1], rtol=1e-3, atol=1e-3)

    def run_mpfa(self, gb):
        solver_flow = mpfa.MpfaMixedDim('flow')
        A_flow, b_flow = solver_flow.matrix_rhs(gb)

        p = sps.linalg.spsolve(A_flow, b_flow)
        solver_flow.split(gb, "pressure", p)

    def run_vem(self, gb):
        solver_flow = vem_dual.DualVEMMixedDim('flow')
        A_flow, b_flow = solver_flow.matrix_rhs(gb)

        up = sps.linalg.spsolve(A_flow, b_flow)
        solver_flow.split(gb, "up", up)
        solver_flow.extract_p(gb, "up", "pressure")

    def test_mpfa_no_fracs(self):
        gb = self.setup(num_fracs=0)
        self.run_mpfa(gb)
        self.verify_cv(gb)

    def test_mpfa_1_frac_no_refinement(self):


        if False:
            gb = self.setup(num_fracs=1)
            self.run_mpfa(gb)
        else:
        # Choose and define the solvers and coupler
            gb = self.setup(num_fracs=3, remove_tags=True)
            self.run_vem(gb)

        self.verify_cv(gb)


        # TODO: Add check that mortar flux scales with mortar area

class TestMortar2DSimplexGrid(unittest.TestCase):

    def grid_2d(self, pert_node=False):
        nodes = np.array([[0, 0, 0], [1, 0, 0], [1, 0.5, 0], [0.5, 0.5, 0],
                          [0, 0.5, 0],
                          [0, 0.5, 0], [0.5, 0.5, 0], [1, 0.5, 0], [1, 1, 0],
                          [0, 1, 0]]).T
        if pert_node:
            nodes[0, 3] = 0.75

        fn = np.array([[0, 1], [1, 2], [2, 3], [3, 4], [4, 0], [0, 3], [3, 1],
                       [5, 6], [6, 7], [7, 8], [8, 9], [9, 5], [9, 6], [6, 8]]).T
        cf = np.array([[3, 4, 5], [0, 6, 5], [1, 2, 6],
                       [7, 12, 11], [12, 13, 10], [8, 9, 13]]).T
        cols = np.tile(np.arange(fn.shape[1]), (fn.shape[0], 1)).ravel('F')
        face_nodes = sps.csc_matrix((np.ones_like(cols),
                                     (fn.ravel('F'), cols)))

        cols = np.tile(np.arange(cf.shape[1]), (cf.shape[0], 1)).ravel('F')
        data = np.array([1, 1, 1, 1, -1, -1, 1, 1, 1,
                         1, -1, 1, 1, 1, -1, 1, 1, -1])
        cell_faces = sps.csc_matrix((data,
                                     (cf.ravel('F'), cols)))

        g = Grid(2, nodes, face_nodes, cell_faces, 'TriangleGrid')
        g.compute_geometry()
        #g.face_normals[1, [2, 3]] = -0.5
        #g.face_normals[1, [7, 8]] = 0.5
        g.global_point_ind = np.arange(nodes.shape[1])

        return g

    def grid_1d(self, num_pts=3):
        g = TensorGrid(np.arange(num_pts))
        g.nodes = np.vstack((np.linspace(0, 1, num_pts),
                             0.5 * np.ones(num_pts), np.zeros(num_pts)))
        g.compute_geometry()
        g.global_point_ind = np.arange(g.num_nodes)
        return g

    def setup(self, remove_tags=False, num_1d=3, pert_node=False):
        g2 = self.grid_2d()
        g1 = self.grid_1d()
        gb = meshing.assemble_in_bucket([[g2], [g1]])

        gb.add_edge_prop('face_cells')
        for e, d in gb.edges_props():
            a = np.zeros((g2.num_faces, g1.num_cells))
            a[2, 1] = 1
            a[3, 0] = 1
            a[7, 0] = 1
            a[8, 1] = 1
            d['face_cells'] = sps.csc_matrix(a.T)
        meshing.create_mortar_grids(gb)


        g_new_2d = self.grid_2d(pert_node)
        g_new_1d = self.grid_1d(num_1d)
        mortars.replace_grids_in_bucket(gb, g_map={g2: g_new_2d, g1: g_new_1d})

        if remove_tags:
            internal_flag = FaceTag.FRACTURE
            [g.remove_face_tag_if_tag(FaceTag.BOUNDARY, internal_flag) for g, _ in gb]

        gb.assign_node_ordering()

        self.set_params(gb)
        return gb

    def set_params(self, gb):


        for g, d in gb:
            param = Parameters(g)

            perm = tensor.SecondOrder(g.dim, kxx=np.ones(g.num_cells))
            param.set_tensor("flow", perm)

            aperture = np.power(1e-3, gb.dim_max() - g.dim)
            param.set_aperture(aperture*np.ones(g.num_cells))
            if g.dim == 2:
                bound_faces = np.array([0, 10])
                labels = np.array(['dir'] * bound_faces.size)
                param.set_bc("flow", BoundaryCondition(g, bound_faces, labels))

                bv = np.zeros(g.num_faces)
                bound_faces = 10
                bv[bound_faces] = 1
                param.set_bc_val("flow", bv)

            d['param'] = param

        gb.add_edge_prop('kn')
        kn = 1e7
        for e, d in gb.edges_props():
            mg = d['mortar_grid']
            d['kn'] = kn * np.ones(mg.num_cells)

    def verify_cv(self, gb, tol=1e-5):
        # The tolerance level here is a bit touchy: With an unstructured grid,
        # and with the flux between subdomains computed as differences between
        # point pressures, uniform flow may not be reproduced if the meshes
        # are not matching (one may get lucky, though). Thus the coarse error
        # tolerance. The current value turned out to be sufficient for all
        # tests considered herein.
        for g in gb.nodes():
            p = gb.node_prop(g, 'pressure')
#            print(p)
#            print(g.cell_centers[1])
            assert np.allclose(p, g.cell_centers[1], rtol=tol, atol=tol)

    def run_mpfa(self, gb):
        solver_flow = mpfa.MpfaMixedDim('flow')
        A_flow, b_flow = solver_flow.matrix_rhs(gb)

        p = sps.linalg.spsolve(A_flow, b_flow)
        solver_flow.split(gb, "pressure", p)

    def run_vem(self, gb):
        solver_flow = vem_dual.DualVEMMixedDim('flow')
        A_flow, b_flow = solver_flow.matrix_rhs(gb)

        up = sps.linalg.spsolve(A_flow, b_flow)
        solver_flow.split(gb, "up", up)
        solver_flow.extract_p(gb, "up", "pressure")

    def test_mpfa_one_frac(self):
        gb = self.setup(False)
        self.run_mpfa(gb)
        self.verify_cv(gb)

    def test_mpfa_one_frac_pert_2d_node(self):
        gb = self.setup(False, pert_node=True)
        self.run_mpfa(gb)
        self.verify_cv(gb)

    def test_mpfa_one_frac_refined_1d(self):
        gb = self.setup(False, num_1d=4)
        self.run_mpfa(gb)
        self.verify_cv(gb)

    def test_mpfa_one_frac_refined_1d_pert_2d_node(self):
        gb = self.setup(False, num_1d=4, pert_node=True)
        self.run_mpfa(gb)
        self.verify_cv(gb)

    def test_mpfa_one_frac_coarsened_1d(self):
        gb = self.setup(False, num_1d=2)
        self.run_mpfa(gb)
        self.verify_cv(gb)

    def test_mpfa_one_frac_coarsened_1d_pert_2d_node(self):
        gb = self.setup(False, num_1d=2, pert_node=True)
        self.run_mpfa(gb)
        self.verify_cv(gb)

#TestGridRefinement1d().test_mortar_grid_darcy()

unittest.main()
#gb = a.setup()
#a = TestMortar3D()
#a.test_mpfa_1_frac_no_refinement()
<<<<<<< HEAD
a = TestMortar2DSimplexGridStandardMeshing()
#a.test_mpfa_one_frac_refine_2d()
=======
#a = TestMortar2DSimplexGrid()
#a.test_mpfa_one_frac()
>>>>>>> 7ea035a9
#a = TestMortar2DSimplexGrid()
#a.test_mpfa_one_frac_coarsened_1d_pert_2d_node()
#a.test_mpfa_one_frac_pert_node()
#a.grid_2d()
#a.test_vem_one_frac_coarsen_2d()
#a.test_mpfa_1_frac_no_refinement()
#a.test_mpfa_one_frac_refine_mg()<|MERGE_RESOLUTION|>--- conflicted
+++ resolved
@@ -26,276 +26,6 @@
 from porepy.numerics.fv import tpfa, mpfa
 
 
-<<<<<<< HEAD
-=======
-#------------------------------------------------------------------------------#
-
-    def test_mortar_grid_darcy(self):
-
-        f1 = np.array([[0, 1], [.5, .5]])
-
-        N = [2, 2] #[1, 2]
-        gb = meshing.cart_grid([f1], N, **{'physdims': [1, 1]})
-        gb.compute_geometry()
-        gb.assign_node_ordering()
-        tol = 1e-6
-
-        g_map = {}
-        mg_map = {}
-
-        for e, d in gb.edges_props():
-            mg = d['mortar_grid']
-            mg_map[mg] = {s: refinement.new_grid_1d(g, num_nodes=N[0]+2) \
-                              for s, g in mg.side_grids.items()}
-
-        gb = mortars.replace_grids_in_bucket(gb, g_map, mg_map, tol)
-        gb.assign_node_ordering()
-
-
-        np.set_printoptions( linewidth=9999, precision=4)
-        for e, d in gb.edges_props():
-            mg = d['mortar_grid']
-            print(mg.high_to_mortar_int.todense())
-            print(mg.mortar_to_high_int().todense())
-
-
-
-        internal_flag = FaceTag.FRACTURE
-        [g.remove_face_tag_if_tag(FaceTag.BOUNDARY, internal_flag) for g, _ in gb]
-
-        gb.add_node_props(['param'])
-        for g, d in gb:
-            param = Parameters(g)
-
-            perm = tensor.SecondOrder(g.dim, kxx=np.ones(g.num_cells))
-            param.set_tensor("flow", perm)
-
-            aperture = np.power(1e-3, gb.dim_max() - g.dim)
-            param.set_aperture(aperture*np.ones(g.num_cells))
-
-            mask = np.logical_and(g.cell_centers[1, :] < 0.3,
-                                  g.cell_centers[0, :] < 0.3)
-            source = np.zeros(g.num_cells)
-            source[mask] = g.cell_volumes[mask]*aperture
-            param.set_source("flow", source)
-
-            bound_faces = g.get_domain_boundary_faces()
-            labels = np.array(['dir'] * bound_faces.size)
-            param.set_bc("flow", BoundaryCondition(g, bound_faces, labels))
-            param.set_bc_val("flow", np.zeros(g.num_faces))
-
-            d['param'] = param
-
-        gb.add_edge_prop('kn')
-        for e, d in gb.edges_props():
-            gn = gb.sorted_nodes_of_edge(e)
-            aperture = np.power(1e-3, gb.dim_max() - gn[0].dim)
-            d['kn'] = np.ones(gn[0].num_cells) / aperture
-
-        # Choose and define the solvers and coupler
-        solver_flow = vem_dual.DualVEMMixedDim('flow')
-        A_flow, b_flow = solver_flow.matrix_rhs(gb)
-
-        solver_source = vem_source.IntegralMixedDim('flow')
-        A_source, b_source = solver_source.matrix_rhs(gb)
-
-        up = sps.linalg.spsolve(A_flow+A_source, b_flow+b_source)
-        solver_flow.split(gb, "up", up)
-
-        solver_flow.extract_p(gb, "up", "p")
-
-        from porepy.viz.exporter import Exporter
-        save = Exporter(gb, "vem", folder="vem")
-        save.write_vtk(["p"])
-
-#------------------------------------------------------------------------------#
-
-    def test_mortar_grid_darcy_2_fracs(self):
-
-        f1 = np.array([[0, 1], [.5, .5]])
-        f2 = np.array([[.5, .5], [0, 1]])
-
-        s = 10
-        N = [2*s, 2*s] #[1, 2]
-        gb = meshing.cart_grid([f1, f2], N, **{'physdims': [1, 1]})
-        gb.compute_geometry()
-
-#        g_map = {}
-#        for g, d in gb:
-#            if g.dim == 1:
-#                # refine the 1d-physical grid
-#                #g_map[g] = refinement.refine_grid_1d(g)
-#                g_map[g] = refinement.new_grid_1d(g, num_nodes=N[0]+1)
-#                g_map[g].compute_geometry()
-#
-#        mg_map = {}
-#        for e, d in gb.edges_props():
-#            mg = d['mortar_grid']
-#            mg_map[mg] = {s: refinement.new_grid_1d(g, num_nodes=N[0]+2) \
-#                                        for s, g in mg.side_grids.items()}
-
-
-#        gb = mortars.replace_grids_in_bucket(gb, g_map, mg_map)
-        gb.assign_node_ordering()
-
-#        from porepy.viz import plot_grid
-#        plot_grid.plot_grid(gb, alpha=0, info='c')
-
-        internal_flag = FaceTag.FRACTURE
-        [g.remove_face_tag_if_tag(FaceTag.BOUNDARY, internal_flag) for g, _ in gb]
-
-        gb.add_node_props(['param'])
-        for g, d in gb:
-            param = Parameters(g)
-
-            perm = tensor.SecondOrder(g.dim, kxx=np.ones(g.num_cells))
-            param.set_tensor("flow", perm)
-
-            aperture = np.power(1e-3, gb.dim_max() - g.dim)
-            param.set_aperture(aperture*np.ones(g.num_cells))
-
-            mask = np.logical_and(g.cell_centers[1, :] < 0.3,
-                                  g.cell_centers[0, :] < 0.3)
-            source = np.zeros(g.num_cells)
-            source[mask] = g.cell_volumes[mask]*aperture
-            param.set_source("flow", source)
-
-            bound_faces = g.get_domain_boundary_faces()
-            if bound_faces.size == 0:
-                bc =  BoundaryCondition(g, np.empty(0), np.empty(0))
-                param.set_bc("flow", bc)
-            else:
-                labels = np.array(['dir'] * bound_faces.size)
-                param.set_bc("flow", BoundaryCondition(g, bound_faces, labels))
-                param.set_bc_val("flow", np.zeros(g.num_faces))
-
-            d['param'] = param
-
-        gb.add_edge_prop('kn')
-        for e, d in gb.edges_props():
-            gn = gb.sorted_nodes_of_edge(e)
-            aperture = np.power(1e-3, gb.dim_max() - gn[0].dim)
-            d['kn'] = np.ones(gn[0].num_cells) / aperture
-
-        # Choose and define the solvers and coupler
-        solver_flow = vem_dual.DualVEMMixedDim('flow')
-        A_flow, b_flow = solver_flow.matrix_rhs(gb)
-        np.set_printoptions(linewidth=500)
-        print(A_flow.shape)
-        print(A_flow.todense())
-
-        solver_source = vem_source.IntegralMixedDim('flow')
-        A_source, b_source = solver_source.matrix_rhs(gb)
-
-        up = sps.linalg.spsolve(A_flow+A_source, b_flow+b_source)
-        solver_flow.split(gb, "up", up)
-
-        solver_flow.extract_p(gb, "up", "p")
-
-        from porepy.viz.exporter import Exporter
-        save = Exporter(gb, "vem", folder="vem")
-        save.write_vtk(["p"])
-
-#------------------------------------------------------------------------------#
-
-    def wietse(self):
-        from porepy.fracs import importer
-
-        tol = 1e-5
-        mesh_kwargs = {}
-        mesh_size = 0.045
-        mesh_kwargs['mesh_size'] = {'mode': 'constant',
-                                'value': mesh_size, 'bound_value': mesh_size}
-        domain = {'xmin': 0, 'xmax': 1, 'ymin': 0, 'ymax': 1}
-
-        file_name = 'wietse.csv'
-        gb = importer.mesh_from_csv(file_name, mesh_kwargs, domain)
-
-        g_map = {}
-        for g, d in gb:
-            if g.dim == 1:
-                if g.nodes[1, 0] < .51:
-                    # refine the 1d-physical grid
-                    #g_map[g] = refinement.refine_grid_1d(g)
-                    num_nodes = g.num_nodes+40
-                    g_map[g] = refinement.new_grid_1d(g, num_nodes=num_nodes)
-                    g_map[g].compute_geometry()
-
-        mg_map = {}
-        for e, d in gb.edges_props():
-            mg = d['mortar_grid']
-            g_l = gb.sorted_nodes_of_edge(e)[0]
-            if g_l.nodes[1, 0] < .51:
-                num_nodes = g_l.num_nodes+100
-                print(num_nodes)
-                mg_map[mg] = {s: refinement.new_grid_1d(g, num_nodes=num_nodes) \
-                                            for s, g in mg.side_grids.items()}
-
-
-        gb = mortars.replace_grids_in_bucket(gb, g_map, mg_map)
-        gb.assign_node_ordering()
-
-        internal_flag = FaceTag.FRACTURE
-        [g.remove_face_tag_if_tag(FaceTag.BOUNDARY, internal_flag) for g, _ in gb]
-
-        gb.add_node_props(['param'])
-        for g, d in gb:
-            param = Parameters(g)
-
-            perm = tensor.SecondOrder(g.dim, kxx=np.ones(g.num_cells))
-            param.set_tensor("flow", perm)
-
-            aperture = np.power(1e-3, gb.dim_max() - g.dim)
-            param.set_aperture(aperture*np.ones(g.num_cells))
-
-            param.set_source("flow", np.zeros(g.num_cells))
-
-            bound_faces = g.get_domain_boundary_faces()
-            if bound_faces.size == 0:
-                bc =  BoundaryCondition(g, np.empty(0), np.empty(0))
-                param.set_bc("flow", bc)
-            else:
-                bound_face_centers = g.face_centers[:, bound_faces]
-
-                top = bound_face_centers[1, :] > domain['ymax'] - tol
-                bottom = bound_face_centers[1, :] < domain['ymin'] + tol
-
-                labels = np.array(['neu'] * bound_faces.size)
-                labels[np.logical_or(top, bottom)] = 'dir'
-
-                bc_val = np.zeros(g.num_faces)
-                bc_val[bound_faces[top]] = 1
-
-                param.set_bc("flow", BoundaryCondition(g, bound_faces, labels))
-                param.set_bc_val("flow", bc_val)
-
-            d['param'] = param
-
-        gb.add_edge_prop('kn')
-        for e, d in gb.edges_props():
-            gn = gb.sorted_nodes_of_edge(e)
-            aperture = np.power(1e-3, gb.dim_max() - gn[0].dim)
-            d['kn'] = np.ones(gn[0].num_cells) / aperture
-
-        # Choose and define the solvers and coupler
-        solver_flow = vem_dual.DualVEMMixedDim('flow')
-        A_flow, b_flow = solver_flow.matrix_rhs(gb)
-
-        solver_source = vem_source.IntegralMixedDim('flow')
-        A_source, b_source = solver_source.matrix_rhs(gb)
-
-        up = sps.linalg.spsolve(A_flow+A_source, b_flow+b_source)
-        solver_flow.split(gb, "up", up)
-
-        solver_flow.extract_p(gb, "up", "p")
-
-        from porepy.viz.exporter import Exporter
-        save = Exporter(gb, "sol", folder="wietse")
-        save.write_vtk(["p"])
-
-
-#------------------------------------------------------------------------------#
->>>>>>> 7ea035a9
 
 class TestMortar2dSingleFractureCartesianGrid(unittest.TestCase):
 
@@ -1290,13 +1020,10 @@
 #gb = a.setup()
 #a = TestMortar3D()
 #a.test_mpfa_1_frac_no_refinement()
-<<<<<<< HEAD
 a = TestMortar2DSimplexGridStandardMeshing()
 #a.test_mpfa_one_frac_refine_2d()
-=======
 #a = TestMortar2DSimplexGrid()
 #a.test_mpfa_one_frac()
->>>>>>> 7ea035a9
 #a = TestMortar2DSimplexGrid()
 #a.test_mpfa_one_frac_coarsened_1d_pert_2d_node()
 #a.test_mpfa_one_frac_pert_node()
