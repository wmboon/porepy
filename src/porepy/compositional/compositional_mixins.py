--- conflicted
+++ resolved
@@ -26,10 +26,7 @@
 import numpy as np
 
 import porepy as pp
-<<<<<<< HEAD
-from porepy.models.protocol import CompositionalFlowModelProtocol, PorePyModel
-=======
->>>>>>> be77fdf6
+from porepy.models.protocol import CompositionalFlowModelProtocol
 
 from ._core import COMPOSITIONAL_VARIABLE_SYMBOLS as symbols
 from ._core import PhysicalState
@@ -65,11 +62,7 @@
     )
 
 
-<<<<<<< HEAD
-class _MixtureDOFHandler(PorePyModel, CompositionalFlowModelProtocol):
-=======
-class _MixtureDOFHandler(pp.PorePyModel):
->>>>>>> be77fdf6
+class _MixtureDOFHandler(pp.PorePyModel, CompositionalFlowModelProtocol):
     """A class to help resolve the independent fractional variables of an arbitrary
     mixture, and respectively the DOFs.
 
