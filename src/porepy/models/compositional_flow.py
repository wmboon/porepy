--- conflicted
+++ resolved
@@ -385,15 +385,9 @@
                 self.bc_data_fractional_flow_energy_key,
                 cast(Sequence[pp.BoundaryGrid], domains),
             )
-<<<<<<< HEAD
         elif is_fractional_flow(self):
-            # TODO is it worth reducing the operator tree size, by pulling the division
-            # by total mobility out of the sum?
-=======
-        elif compositional.is_fractional_flow(self):
-            # Implementation note: The operator tree size can be reduced, by pulling the
+            # Implementation NOTE: The operator tree size can be reduced, by pulling the
             # division by total mobility out of the sum. Consider at some point.
->>>>>>> 6443ebfc
             op = pp.ad.sum_operator_list(
                 [
                     phase.specific_enthalpy(domains)
@@ -402,14 +396,7 @@
                     # * self.phase_mobility(phase, domains)
                     for phase in self.fluid.phases
                 ],
-<<<<<<< HEAD
-            )  # / self.total_mass_mobility(domains)
-        # If the fractional-flow framework is not used, the weight corresponds to the
-        # advected enthalpy and a super call is performed (where the respective term is
-        # implemented).
-=======
             )  # / self.total_mobility(domains)
->>>>>>> 6443ebfc
         else:
             # If the fractional-flow framework is not used, the weight corresponds to
             # the advected enthalpy and a super call is performed (where the respective
