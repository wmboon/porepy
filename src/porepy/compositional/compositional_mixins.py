"""A module containing mixins for defining fluid mixtures and relatd variables in a
PorePy model.

While the mixins operate on some base assumptions, they are highly customizable by
inheritance and the user is encouraged to read up on them.

Important:
    The framework does not support the variable switiching approach.

    Variables are persistent and the user must be familiar with the DOFs implemented
    in the class :class:`_MixtureDOFHandler` (whose methods are not supposed to be
    overwritten).

    Once the :meth:`~porepy.compositional.base.Fluid.reference_phase_index` and
    :meth:`~porepy.compositional.base.Fluid.reference_component_index` of a the
    fluid, :meth:`~porepy.compositional.base.Phase.reference_component_index` for each
    phase are set, the mixins create the mixture and associated variables and it is not
    possible to change fraction and saturation variables in the course of a simulation.

"""

from __future__ import annotations

from typing import Callable, Optional, Sequence, cast

import numpy as np

import porepy as pp
from porepy.models.protocol import PorePyModel

from ._core import COMPOSITIONAL_VARIABLE_SYMBOLS as symbols
from ._core import PhysicalState
from .base import Component, ComponentLike, Compound, EquationOfState, Fluid, Phase
from .states import FluidProperties, PhaseProperties
from .utils import CompositionalModellingError

__all__ = [
    "CompositionalVariables",
    "FluidMixin",
]

DomainFunctionType = pp.DomainFunctionType
ExtendedDomainFunctionType = pp.ExtendedDomainFunctionType


def _no_property_function(domains: pp.SubdomainsOrBoundaries) -> pp.ad.Operator:
    """Helper function to define missing phase property functions."""
    raise NotImplementedError("Missing mixed-in constitutive laws.")


def _get_surrogate_factory_as_property(
    name: str,
    mdg: pp.MixedDimensionalGrid,
    dependencies: Sequence[Callable[[pp.GridLikeSequence], pp.ad.Variable]],
) -> pp.ad.SurrogateFactory:
    """Helper function to get a surrogate factory as a phase property, by providing
    the name, the md-grid and the list of dependencies (like pressure, temperature)."""
    return pp.ad.SurrogateFactory(
        name,
        mdg,
        dependencies,
    )


class _MixtureDOFHandler(PorePyModel):
    """A class to help resolve the independent fractional variables of an arbitrary
    mixture, and respectivly the DOFs.

    For fluid with more than 1 phase or more than 1 component, the system automatically
    includes additional unknowns. In the case of more than 1 phase, saturations become
    unknowns. In the case of more than 1 component, various massic/molar fractions
    become unknowns.

    .. rubric:: Assumptions and unity constraints

    1. Reference phase and component can be eliminated.

       - Phase fraction, saturation and component overall fractions of the reference
         instance can be expressed by unity of fractions.

    2. Components do not have to be in all phases. E.g., solid phase models usually
       contain only 1 mineral/component, or ions in liquid phase do not have to
       evaporate into a gas phase.
    3. Partial fractions of components in phases have to fulfill the unity constraint.
       A phase's reference component and its partial fraction are eliminated as DOFs.
    4. While the third point holds especially for partial (physical) fractions, it does
       not hold necessarily for extended fraction in the unified setting. Vanished
       phases with only 1 component still have extended fractions (weak unity).
    5. Tracer fractions of active tracers in compounds are always unknown (transport).

    .. rubric:: Resolution

    The logic of whether a fraction is an independent variable or not is implemented in
    various ``has_independent_*`` methods:

    1. Independent overall :attr:`~porepy.compositional.base.Component.fraction` of
       components and massic/molar :attr:`~porepy.compositional.base.Phase.fraction` of
       phases are determined by :meth:`has_independent_fraction`.
    2. Independent :attr:`~porepy.compositional.base.Phase.saturation` variables are
       determined by :meth:`has_independent_saturation`.
    3. Independent :attr:`~porepy.compositional.base.Compound.tracer_fraction_of` are
       determined by :meth:`has_independent_tracer_fraction`.
    4. Independent :attr:`~porepy.compositional.base.Phase.partial_fraction_of`
       are determined by :meth:`has_independent_partial_fraction` for all components
       and phases in the mixture, independent of whether an equilibrium is defined or
       not.
    5. Independent :attr:`~porepy.compositional.base.Phase.extended_fraction_of`
       are determined by :meth:`has_independent_extended_fraction` for all components
       and phases in the mixture, independent of whether an equilibrium is defined or
       not.

    Notes:
        The logic is guided by the

        - :meth:`~porepy.compositional.base.Fluid.num_components` in the
          :attr:`fluid`
        - :meth:`~porepy.compositional.base.Fluid.num_phases` in the
          :attr:`fluid`
        - :meth:`~porepy.compositional.base.Fluid.reference_component` and
          :meth:`~porepy.compositional.base.Fluid.reference_phase` in the
          :attr:`fluid`
        - :meth:`~porepy.compositional.base.Phase.reference_component` in each phase
          in the :attr:`fluid`

        It is also guided by the flags ``'eliminate_reference_component'`` and
        ``'eliminate_reference_phase'``, which can be set in the model's :attr:`params`.

        Finally, the ``'equilibrium_type'`` set in the model's :attr:`params` is used
        to determine the indepency of partial and extended fractions of components
        in phases.

    """

<<<<<<< HEAD
    fluid_mixture: FluidMixture
    """See :class:`FluidMixtureMixin`."""

    equation_system: pp.ad.EquationSystem
    """See :class:`~porepy.models.solution_strategy.SolutionStrategy`."""

    params: dict
    """See the solutions strategy mixin."""

    create_boundary_operator: Callable[
        [str, Sequence[pp.BoundaryGrid]], pp.ad.TimeDependentDenseArray
    ]
    """See :class:`~porepy.models.boundary_condition.BoundaryConditionMixin`."""

    equilibrium_type: Optional[str]
    """See :class:`~porepy.models.compositional_flow.SolutionStrategyCF`."""

=======
>>>>>>> b9969f09
    # Logic methods determining existence of DOFs

    @property
    def _is_ref_phase_eliminated(self) -> bool:
        """Helper property to access the model parameters and check if the
        reference phase is eliminated. Default value is True."""
        return bool(self.params.get("eliminate_reference_phase", True))

    @property
    def _is_ref_comp_eliminated(self) -> bool:
        """Helper property to access the model parameters and check if the
        reference component is eliminated. Default value is True."""
        return bool(self.params.get("eliminate_reference_component", True))

    @property
    def _has_equilibrium(self) -> bool:
        """Helper method to access the model parameters and check if the
        equilibrium type is defined. Defaults to False."""

        if self.equilibrium_type is None:
            return False
        else:
            return True

    @property
    def _has_unified_equilibrium(self) -> bool:
        """Helper method to access the model parameters and check if the
        equilibrium type is defined and if it is unified."""
        if self._has_equilibrium:
            # NOTE _has_equilibrium already checks that the value is not none.
            if "unified" in str(self.equilibrium_type):
                return True
            else:
                return False
        else:
            return False

    def has_independent_fraction(self, instance: Phase | Component) -> bool:
        """Checks whether the ``instance`` has an independent variable for the
        fraction of total mass associated with it (
        :attr:`~porepy.compositional.base.Component.fraction` of a component,
        :attr:`~porepy.compositional.base.Phase.fraction` of a phase
        )

        Works the same for both components and phases.

        Parameters:
            instance: A phase or a component in the :attr:`fluid`.

        Raises:
            ValueError: If the ``instance`` is not in the fluid mixture.
            TypeError: If ``instance`` is neither a phase nor a component.

        Returns:
            False, if there is only 1 instance (of phases or component) in the fluid
            mixture, or it is the reference instance and it was eliminated.
            Otherwise it returns True.

        """
        instances: list[Phase | Component]
        if isinstance(instance, Phase):
            instances = list(self.fluid.phases)
            if instance not in instances:
                raise ValueError(f"Phase {instance} not in fluid mixture.")
            idx = instances.index(instance)
            ref_idx = self.fluid.reference_phase_index
            num_instances = self.fluid.num_phases
            eliminated = self._is_ref_phase_eliminated
        elif isinstance(instance, Component):
            instances = list(self.fluid.components)
            if instance not in instances:
                raise ValueError(f"Component {instance} not in fluid mixture.")
            idx = instances.index(instance)
            ref_idx = self.fluid.reference_component_index
            num_instances = self.fluid.num_components
            eliminated = self._is_ref_comp_eliminated
        else:
            raise TypeError(
                f"Unknown type {type(instance)}. Expecting phase or component."
            )

        if (idx == ref_idx and eliminated) or num_instances == 1:
            return False
        else:
            return True

    def has_independent_saturation(self, phase: Phase) -> bool:
        """Checks if the :attr:`~porepy.compositional.base.Phase.saturation` of the
        ``phase`` is an independent variable.

        Note:
            The logic is analogous to :meth:`has_independent_fraction` for phases.

        Paremters:
            phase: A phase in the :attr:`fluid`.

        Returns:
            False, if there is only 1 phase, or the phase is the reference phase and
            it was eliminated.
            Otherwise it returns True.

        """
        return self.has_independent_fraction(phase)

    def has_independent_tracer_fraction(
        self, tracer: pp.FluidComponent, compound: Compound
    ) -> bool:
        """Checks if the :attr:`~porepy.compositional.base.Compound.tracer_fraction_of`
        a ``tracer`` in the ``compound`` is an independent variable.

        Paramters:
            tracer: An active tracer in one of the compounds in the
                :attr:`fluid`.
            compound: A component/compound in the :attr:`fluid`'s
                :attr:`~porepy.compositional.base.Fluid.components`.

        Raises:
            ValueError: If the ``compound`` is not in the :attr:`fluid`.

        Returns:
            True, if the ``tracer`` is in the compound``, False otherwise.

        """
        if compound not in list(self.fluid.components):
            raise ValueError(f"Compound {compound} not in fluid mixture.")
        if tracer in compound.active_tracers:
            return True
        else:
            return False

    def has_independent_partial_fraction(
        self, component: Component, phase: Phase
    ) -> bool:
        """Checks whether the
        :attr:`~porepy.compositional.base.Phase.partial_fraction_of` a ``component`` in
        a ``phase`` is an independent variable or not.

        If the ``'equilibrium_type'`` in :attr:`params` indicates that any *unified*
        equilibrium is included in the model, i.e.
        ``'unified' in params['equilibrium_type'] == True``, partial fractions are
        always dependent, since they are obtained by normalization of extended
        fractions.

        If there is no equilibrium or a non-unified equilibrium, partial fractions can
        be independent variables.

        If there is only 1 phase, the partial fractions are replaced by the overall
        fractions and hence not independent. Since all components must be at least in
        one phase, the system is closed.

        If there is only 1 component in that phase (or 1 component in the whole mixture)
        the partial fraction is always 1, hence not an independent variable.

        If there are multiple components in the phase, the partial fraction is an
        independent variable. Except if it is the fraction of the phase's reference
        component. Then it is assumed to be eliminated by unity of fractions, hence
        a dependent quantity.

        Note:
            The flag ``'eliminate_reference_component'`` is only relevant for the
            overall :attr:`~porepy.compositional.base.Component.fraction` of a
            component, and hence for the number of transport equations.
            The :attr:`~porepy.compositional.base.Phase.partial_fraction_of` a the
            reference component of a phase is always eliminated by unity, since
            it is a local quantity. There are no benefits or alternative formulations of
            making it a genuine variable. It would only increase the system size
            unnecessarily.

        Paramters:
            component: Any component in the :attr:`fluid`.
            phase: Any phase in the :attr:`fluid`.

        Raises:
            ValueError: If the ``phase`` or the ``component are not in the
                :attr:`fluid`.

        Returns:
            True, if the partial fraction is an independent variable according to above
            logic. False otherwise.

        """
        if phase not in self.fluid.phases:
            raise ValueError(f"Phase {phase} not in fluid mixture.")
        if component not in self.fluid.components:
            raise ValueError(f"Component {component} not in fluid mixture.")

        if self._has_unified_equilibrium:
            return False
        else:
            if component not in phase:
                return False
            # By logic, component is now in phase.
            # NOTE The FluidMixin does not allow for any component not being in
            # any phase.
            # If there is only 1 phase, the partial fractions are replaced by the
            # overall component fraction.
            # If there is only 1 component in that phase, the partial fraction is 1.
            # Both cases lead to the partial fraction not being an independent variable.
            if self.fluid.num_phases == 1 or phase.num_components == 1:
                return False

            # Now, the component can either be the reference component of the phase
            # or not. If it is the reference component, its partial fraction is always
            # eliminated by unity. Otherwise it has an independent partial fraction
            # NOTE if there is only 1 component and multiple phases, it is automatically
            # the reference component of each phase.
            if component == phase.reference_component:
                return False
            else:
                return True

    def has_independent_extended_fraction(
        self, component: Component, phase: Phase
    ) -> bool:
        """Checks whether the
        :attr:`~porepy.compositional.base.Phase.extended_fraction_of` a ``component`` in
        a ``phase`` is an independent variable or not.

        Extended fractions are only used if there is a unified equilibrium defintion,
        i.e. ``'unified' in params['equilibrium_type'] == True``.

        In that case, if the ``component`` is modelled in the ``phase``, the respective
        extended fraction is always an independent variable.
        Since for vanished phases the extended fractions do not necessarily fulfill the
        unity constraint, no extended fraction can be eliminated.

        Paramters:
            component: Any component in the :attr:`fluid`.
            phase: Any phase in the :attr:`fluid`.

        Raises:
            ValueError: If the ``phase`` or the ``component are not in the
                :attr:`fluid`.
            CompositionalModellingError: If the ``component`` is not in the phase.
                The unified setting expects all components to be modelled in all phases.

        Returns:
            True, if the ``'equilibrium_type'`` in :attr:`params` contains
            ``'unified'``. False otherwise.

        """
        if phase not in self.fluid.phases:
            raise ValueError(f"Phase {phase} not in fluid mixture.")
        if component not in self.fluid.components:
            raise ValueError(f"Component {component} not in fluid mixture.")

        if self._has_unified_equilibrium:
            if component not in phase:
                raise CompositionalModellingError(
                    f"Component {component} not in phase {phase}."
                    + " Models with unified equilibrium require all components to"
                    + " be modelled in all phases."
                )
            return True
        else:
            return False

    # Utility methods for DOFs and variables

    def _overall_fraction_variable(self, component: Component) -> str:
        """Returns the name of the fraction variable assigned to ``component``."""
        return f"{symbols['overall_fraction']}_{component.name}"

    def _saturation_variable(self, phase: Phase) -> str:
        """Returns the name of the saturation variable assigned to ``phase``."""
        return f"{symbols['phase_saturation']}_{phase.name}"

    def _tracer_fraction_variable(
        self, tracer: pp.FluidComponent, compound: Compound
    ) -> str:
        """Returns the name of the tracer fraction variable assigned to tracer in a
        compound."""
        return f"{symbols['tracer_fraction']}_{tracer.name}_{compound.name}"

    def _phase_fraction_variable(self, phase: Phase) -> str:
        """Returns the name of the phase fraction variable assigned to ``phase``."""
        return f"{symbols['phase_fraction']}_{phase.name}"

    def _partial_fraction_variable(self, component: Component, phase: Phase) -> str:
        """Returns the name of the (extended or partial) fraction variable of
        ``component`` in ``phase``.

        Note:
            For simplicity we use the same name for the extended fractions, because in
            the case they are used, partial fractions are always dependent operators.

        """
        return f"{symbols['phase_composition']}_{component.name}_{phase.name}"

    def _fraction_factory(self, name: str) -> DomainFunctionType:
        """Factory method to create a callable representing any independent fraction
        with given ``name`` on subdomain or boundary grids."""

        # If the factory is called the first time for a specific variable name,
        # create the variable.
        if name not in set([var.name for var in self.equation_system.variables]):
            self.equation_system.create_variables(
                name=name,
                subdomains=self.equation_system.mdg.subdomains(),
                tags={"si_units": "-"},
            )

        def fraction(domains: pp.SubdomainsOrBoundaries) -> pp.ad.Operator:
            if len(domains) > 0 and all(
                [isinstance(g, pp.BoundaryGrid) for g in domains]
            ):
                return self.create_boundary_operator(
                    name=name, domains=cast(Sequence[pp.BoundaryGrid], domains)
                )
            # Check that the domains are grids.
            if not all([isinstance(g, pp.Grid) for g in domains]):
                raise ValueError(
                    """Argument 'domains' a mixture of subdomain and boundaries."""
                )
            domains = cast(list[pp.Grid], domains)
            return self.equation_system.md_variable(name, domains)

        return fraction

    @property
    def overall_fraction_variables(self) -> list[str]:
        """Names of independent overall
        :attr:`~porepy.compositional.base.Component.fraction` variables created for this
        model."""
        names: list[str] = []
        for comp in self.fluid.components:
            if self.has_independent_fraction(comp):
                names.append(self._overall_fraction_variable(comp))
        return names

    @property
    def tracer_fraction_variables(self) -> list[str]:
        """Names of independent
        :attr:`~porepy.compositional.base.Compound.tracer_fraction_of` -variables
        created for this model."""
        names: list[str] = []
        compounds = [
            comp for comp in self.fluid.components if isinstance(comp, Compound)
        ]
        for comp in compounds:
            for tracer in comp.active_tracers:
                if self.has_independent_tracer_fraction(tracer, comp):
                    names.append(self._tracer_fraction_variable(tracer, comp))
        return names

    @property
    def phase_fraction_variables(self) -> list[str]:
        """Names of independent phase :attr:`~porepy.compositional.base.Phase.fraction`
        variables created for this model."""
        names: list[str] = []
        if self._has_equilibrium:
            for phase in self.fluid.phases:
                if self.has_independent_fraction(phase):
                    names.append(self._phase_fraction_variable(phase))
        return names

    @property
    def saturation_variables(self) -> list[str]:
        """Names of independent phase
        :attr:`~porepy.compositional.base.Phase.saturation` variables created for this
        model."""
        names: list[str] = []
        for phase in self.fluid.phases:
            if self.has_independent_saturation(phase):
                names.append(self._saturation_variable(phase))
        return names

    @property
    def fraction_in_phase_variables(self) -> list[str]:
        """Names of either partial fractions or extended fraction variables created
        for this model.

        Note that only 1 type of fractions is created, depending on the equilibrium
        settings.

        See Also:
            :attr:`~porepy.compositional.base.Phase.extended_fraction_of`
            :attr:`~porepy.compositional.base.Phase.partial_fraction_of`

        """
        names: list[str] = []
        for phase in self.fluid.phases:
            for comp in phase:
                append = False
                if self._has_unified_equilibrium:
                    if self.has_independent_extended_fraction(comp, phase):
                        append = True
                elif self.has_independent_partial_fraction(comp, phase):
                    append = True
                if append:
                    names.append(self._partial_fraction_variable(comp, phase))

        return names


class CompositionalVariables(pp.VariableMixin, _MixtureDOFHandler):
    """Mixin class for models with mixtures which defines the respective fractional
    unknowns.

    Fractional variables are relevant for the equilibrium formulation, as well as
    for compositional flow.

    Various methods can be overwritten to introduce constitutive laws instead of
    unknowns.

    Important:
        For compositional flow without a local equilibrium formulation, the flow and
        transport formulation does not require phase fractions or extended
        fractions of components in phases.
        Phases have only saturations as phase related variables, and instead of extended
        fractions, the (physical) partial fractions are independent variables.

        When setting up models, keep in mind that you need to close the flow and
        transport model with local equations, eliminating saturations and partial
        fractions by some function depending on the primary flow and transport variables
        (pressure, temperature, overall fractions or pressure, enthalpy, and overall
        fractions).

    """

    def fractional_state_from_vector(
        self,
        subdomains: Sequence[pp.Grid],
        state: Optional[np.ndarray] = None,
    ) -> FluidProperties:
        """Uses the AD framework to create a fluid state from currently stored values of
        fractions.

        Convenience function to get the values for fractions in iterative procedures.

        Evaluates:

        1. Overall fractions per component
        2. Fractions per phase
        3. Volumetric fractions per phase (saturations)
        4. Fractions per phase per component
           (extended if equilibrium defined, else partial)

        Parameters:
            state: ``default=None``

                See :meth:`~porepy.numerics.ad.operators.Operator.value`.

        Returns:
            A partially filled fluid state data structure containing the above
            fractional values.

        """

        z = np.array(
            [
                component.fraction(subdomains).value(self.equation_system, state)
                for component in self.fluid.components
            ]
        )

        y = np.array(
            [
                phase.fraction(subdomains).value(self.equation_system, state)
                for phase in self.fluid.phases
            ]
        )

        sat = np.array(
            [
                phase.saturation(subdomains).value(self.equation_system, state)
                for phase in self.fluid.phases
            ]
        )

        x = [
            np.array(
                [
                    (
                        phase.extended_fraction_of[component](subdomains).value(
                            self.equation_system, state
                        )
                        if self._has_unified_equilibrium
                        else phase.partial_fraction_of[component](subdomains).value(
                            self.equation_system, state
                        )
                    )
                    for component in phase
                ]
            )
            for phase in self.fluid.phases
        ]

        return FluidProperties(
            z=z,
            y=y,
            sat=sat,
            phases=[PhaseProperties(x=x_) for x_ in x],
        )

    def create_variables(self) -> None:
        """Creates the sets of required variables for a fluid mixture.

        1. :meth:`overall_fraction` is called to assign
           :attr:`~porepy.compositional.base.Component.fraction` to components.
        2. :meth:`tracer_fraction` is called to assign
           :attr:`~porepy.compositional.base.Compound.tracer_fraction_of` for each
           tracer in a compound.
        3. :meth:`saturation` is called to assign
           :attr:`~porepy.compositional.base.Phase.saturation` to phases.
        4. :attr:`~porepy.compositional.base.Phase.fraction` to phases by calling
           :meth:`phase_fraction'
        5. :attr:`~porepy.compositional.base.Phase.extended_fraction_of` for each phase
           and component by calling :meth:`extended_fraction`
        6. :attr:`~porepy.compositional.base.Phase.partial_fraction_of` for each phase
           and component by calling :meth:`partial_fraction`

        Note however, that dependent on the mixture and model configuration, the
        objects and callables created here are both independent variables and dependent
        expressions (regular AD operators).

        """
        if not hasattr(self, "fluid"):
            raise CompositionalModellingError(
                "Cannot create fluid mixture variables before defining a fluid mixture."
            )

        # NOTE: The creation of variables seems repetative (it is), but it is done this
        # way to preserve a certain order (component-wise, phase-wise and familiy-wise
        # for each family of fractions)

        # Creation of feed fractions
        for component in self.fluid.components:
            component.fraction = self.overall_fraction(component)

        # Creation of tracer fractions for compounds
        for component in self.fluid.components:
            if isinstance(component, Compound):
                component.tracer_fraction_of = {}
                for tracer in component.active_tracers:
                    component.tracer_fraction_of[tracer] = self.tracer_fraction(
                        tracer, component
                    )

        # NOTE all variables associated with transport of mass are now created.
        # Below variables are of local nature.

        # Creation of saturation variables
        for phase in self.fluid.phases:
            phase.saturation = self.saturation(phase)

        # Creation of phase fraction variables
        for phase in self.fluid.phases:
            phase.fraction = self.phase_fraction(phase)

        # Creation of extended fractions
        for phase in self.fluid.phases:
            phase.extended_fraction_of = dict()
            # NOTE iterate over components in phase, not all components to avoid
            # conflicts with non-unified set-ups.
            # The check of whether all phases have all components must be done elsewhere
            for comp in phase:
                phase.extended_fraction_of[comp] = self.extended_fraction(comp, phase)

        # Creation of partial fractions
        for phase in self.fluid.phases:
            phase.partial_fraction_of = dict()
            for comp in phase:
                phase.partial_fraction_of[comp] = self.partial_fraction(comp, phase)

    def overall_fraction(
        self,
        component: Component,
    ) -> DomainFunctionType:
        """Getter method to create a callable representing the overall fraction of a
        component on a list of subdomains or boundaries.

        Cases where the overall fraction is not an independent variable:

        1. If there is only 1 component, the fraction is constant 1.
        2. If the reference component fraction was eliminated, is is a dependent
           operator.

        Parameters:
            component: A component in the fluid mixture.

        Returns:
            A callable which returns the feed fraction for a given set of domains.

        """

        fraction: DomainFunctionType

        # If only 1 component, the fraction is always 1
        if self.fluid.num_components == 1:

            def fraction(domains: pp.SubdomainsOrBoundaries) -> pp.ad.Operator:
                return pp.ad.Scalar(1.0, "single_feed_fraction")

        # NOTE if the reference component fraction is independent, below elif-clause
        # will be executed, instead of the next one
        elif self.has_independent_fraction(component):
            fraction = self._fraction_factory(
                self._overall_fraction_variable(component)
            )
        elif component == self.fluid.reference_component:

            def fraction(domains: pp.SubdomainsOrBoundaries) -> pp.ad.Operator:
                z_R = pp.ad.Scalar(1.0) - pp.ad.sum_operator_list(
                    [
                        comp.fraction(domains)
                        for comp in self.fluid.components
                        if comp != self.fluid.reference_component
                    ]
                )
                z_R.set_name("reference_feed_fraction_by_unity")
                return z_R

        # Should never happen
        else:
            raise NotImplementedError("Missing logic for overall fractions.")

        return fraction

    def tracer_fraction(
        self, tracer: pp.FluidComponent, compound: Compound
    ) -> DomainFunctionType:
        """Getter method to create a callable representing the tracer fraction of an
        active tracer in a compound, on a list of subdomains or boundaries.

        The base method creates tracer fractions as an independend variables
        (transportable), after asserting the tracer is indeed in that compound.

        Parameters:
            tracer: An active tracer in the fluid mixture.
            compound: A compound in the fluid mixture.

        Returns:
            A callable which returns the tracer fraction for a given set of domains.

        """
        assert (
            tracer in compound.active_tracers
        ), f"Solute {tracer.name} not in compound {compound.name}"

        if self.has_independent_tracer_fraction(tracer, compound):
            fraction = self._fraction_factory(
                self._tracer_fraction_variable(tracer, compound)
            )
        else:
            raise NotImplementedError("Missing logic for tracer fraction.")

        return fraction

    def saturation(self, phase: Phase) -> DomainFunctionType:
        """Analogous to :meth:`overall_fraction` but for phase saturations.

        Cases where the saturation is not an independent variable:

        1. If there is only 1 phase, the saturation is constant 1.
        2. If the reference phase was eliminated, is is a dependent operator.

        Parameters:
            phase: A phase in the fluid mixture.

        Returns:
            A callable which returns the saturation for a given set of domains.

        """

        saturation: DomainFunctionType

        # If only 1 phase, the saturation is always 1
        if self.fluid.num_phases == 1:

            def saturation(subdomains: pp.SubdomainsOrBoundaries) -> pp.ad.Operator:
                return pp.ad.Scalar(1.0, "single_phase_saturation")

        # NOTE if the reference phase is independent, below elif-clause will be
        # executed, instead of the next one.
        elif self.has_independent_saturation(phase):
            saturation = self._fraction_factory(self._saturation_variable(phase))
        # If reference component, eliminate by unity.
        elif phase == self.fluid.reference_phase:

            def saturation(domains: pp.SubdomainsOrBoundaries) -> pp.ad.Operator:
                s_R = pp.ad.Scalar(1.0) - pp.ad.sum_operator_list(
                    [
                        phase.saturation(domains)
                        for phase in self.fluid.phases
                        if phase != self.fluid.reference_phase
                    ]
                )
                s_R.set_name("reference_phase_saturation_by_unity")
                return s_R

        # Should never happen
        else:
            raise NotImplementedError("Missing logic for saturations.")

        return saturation

    def phase_fraction(self, phase: Phase) -> DomainFunctionType:
        """Analogous to :meth:`saturation` but for phase molar fractions."""

        fraction: DomainFunctionType
        # Code is completely analogous to method saturation, except that we raise a
        # modelling error if no equilibrium is defined. Phase fractions can completely
        # be omitted in that case.
        if self.fluid.num_phases == 1:

            def fraction(domains: pp.SubdomainsOrBoundaries) -> pp.ad.Operator:
                return pp.ad.Scalar(1.0, "single_phase_fraction")

        elif not self._has_equilibrium:

            def fraction(domains: pp.SubdomainsOrBoundaries) -> pp.ad.Operator:
                raise CompositionalModellingError(
                    "Phase fractions are not defined in model without equilibrium."
                    + " A re-formulation using saturations is required."
                )

        elif self.has_independent_fraction(phase):
            fraction = self._fraction_factory(self._phase_fraction_variable(phase))
        elif phase == self.fluid.reference_phase:

            def fraction(domains: pp.SubdomainsOrBoundaries) -> pp.ad.Operator:
                y_R = pp.ad.Scalar(1.0) - pp.ad.sum_operator_list(
                    [
                        phase.fraction(domains)
                        for phase in self.fluid.phases
                        if phase != self.fluid.reference_phase
                    ]
                )
                y_R.set_name("reference_phase_fraction_by_unity")
                return y_R

        else:
            raise NotImplementedError("Missing logic for phase fractions.")

        return fraction

    def extended_fraction(
        self, component: Component, phase: Phase
    ) -> DomainFunctionType:
        """Getter method to create a callable representing the extended fraction of a
        component in a phase, on a list of subdomains or boundaries.

        Cases where the extended fractions are not independent variables:

        1. If no unified equilibrium is defined, accessing the extended fractions will
           raise an :class:`~porepy.compositional.utils.CompositionalModellingError`.
        2. If there is only 1 phase **and** 1 component, the extended fraction is always
           1 since there the 1 phase cannot vanish.

        Note:
            Even if a phase has only 1 component in it, if it vanishes the extended
            fraction is not necessarily 1, hence an unknown.

        Parameters:
            component: A componend in the fluid mixture.
            phase: A phase in the fluid mixture.

        Returns:
            A callable which returns the extended fraction for a given set of domains.

        """
        assert (
            component in phase
        ), f"Component {component.name} not in phase {phase.name}"

        fraction: DomainFunctionType

        # Add this for completeness reasons, s.t. the phase has the respective
        # attribute. But raise an error if the user tries to access the fraction.

        # NOTE Extended fractions are in general always unknowns, even in
        # 1 component, multiphase case (they are some value below 1 if a phase vanishes)
        # Only in the case with 1 component and 1 phase, the extendeded fraction is
        # also a scalar 1, since the 1 modelled phase cannot vanish.
        if self.fluid.num_components == self.fluid.num_phases == 1:

            def fraction(domains: pp.SubdomainsOrBoundaries) -> pp.ad.Operator:
                return pp.ad.Scalar(
                    1.0, "single_component_single_phase_extended_fraction"
                )

        # If no unified equilibrium, calling the extended fractions will raise an error
        elif not self._has_unified_equilibrium:

            def fraction(domains: pp.SubdomainsOrBoundaries) -> pp.ad.Operator:
                raise CompositionalModellingError(
                    "Attempting to access extended fractions in set-up where unified"
                    + " equilibrium was not defined."
                )

        elif self.has_independent_extended_fraction(component, phase):
            fraction = self._fraction_factory(
                self._partial_fraction_variable(component, phase)
            )
        else:
            raise NotImplementedError("Missing logic for extended fractions.")

        return fraction

    def partial_fraction(
        self, component: Component, phase: Phase
    ) -> DomainFunctionType:
        """Getter method to create a callable representing the partial fraction of a
        component in a phase, on a list of subdomains or boundaries.

        Cases where the partial fractions are not independent variables:

        1. If there is only 1 component in the phase, the partial fraction is always 1.
        2. If there is only 1 phase, the partial fractions are equal to the overall
           fraction, hence dependent.
        3. If a *unified* equilibrium is defined, partial fractions are always dependent
           operators, obtained by normalization of extended fractions.
        4. If it is the fraction of a phase's reference component, it is eliminated by
           unity.

        Parameters:
            component: A componend in the fluid mixture.
            phase: A phase in the fluid mixture.

        Returns:
            A callable which returns the extended fraction for a given set of domains.

        """
        assert (
            component in phase
        ), f"Component {component.name} not in phase {phase.name}"

        fraction: DomainFunctionType

        # Case only 1 component in phase: partial fraction is always 1
        if phase.num_components == 1:

            def fraction(domains: pp.SubdomainsOrBoundaries) -> pp.ad.Operator:
                return pp.ad.Scalar(
                    1.0, f"single_partial_fraction_{component.name}_{phase.name}"
                )

        # Case only 1 phase in entire mixture, partial fractions are equal to overall
        # fractions
        elif self.fluid.num_phases == 1:
            # Mypy complains that above the argument of fraction is explicitly
            # stated as 'domains', while extended_fraction returns no information
            # on how the argument is called.
            # But both are (pp.SubdomainOrBoundaries) -> pp.ad.Operator
            fraction = component.fraction  # type:ignore[assignment]
        # Case reference component: Partial fraction of a phase's reference component
        # is always expressed by unity of partial fractions in that phase
        elif component == phase.reference_component:

            def fraction(domains: pp.SubdomainsOrBoundaries) -> pp.ad.Operator:

                x_r = pp.ad.Scalar(1.0) - pp.ad.sum_operator_list(
                    [
                        phase.partial_fraction_of[comp](domains)
                        for comp in phase
                        if comp != phase.reference_component
                    ]
                )
                x_r.set_name(
                    f"reference_partial_fraction_by_unity_in_phase_{phase.name}"
                )
                return x_r

        # Case of unified equilibrium: Partial fractions are obtained by normalization
        elif self._has_unified_equilibrium:
            # NOTE the fraction of the phase's reference component is covered above
            def fraction(domains: pp.SubdomainsOrBoundaries) -> pp.ad.Operator:
                xn = phase.extended_fraction_of[component](
                    domains
                ) / pp.ad.sum_operator_list(
                    [phase.extended_fraction_of[comp](domains) for comp in phase]
                )
                xn.set_name(
                    "normalized_"
                    + f"{self._partial_fraction_variable(component, phase)}"
                )
                return xn

        # The general case of multi-component, multi-phase mixtures with or without
        # non-unified equilibrium.
        # Partial fractions are independent, except for the reference component in that
        # phase, which is eliminated by unity above
        elif self.has_independent_partial_fraction(component, phase):
            fraction = self._fraction_factory(
                self._partial_fraction_variable(component, phase)
            )
        else:
            raise NotImplementedError("Missing logic for partial fractions.")

        return fraction


class FluidMixin(PorePyModel):
    """Mixin class for introducing a general fluid (mixture) into a PorePy model and
    providing it as an attribute :attr:`fluid`.

    Fluid properties are by definition expressed through respective phase properties,
    which can be overriden here as part of the constitutive modelling.

    The following methods are factories to provide functions for phase properties:

    - :meth:`density_of_phase`
    - :meth:`specific_volume_of_phase`
    - :meth:`specific_enthalpy_of_phase`
    - :meth:`viscosity_of_phase`
    - :meth:`thermal_conductivity_of_phase`
    - :meth:`fugacity_coefficient`

    There is no need to modify the :attr:`fluid` itself.

    Important:
        Solution strategies must follow a certain order during the set up
        (`prepare_simulation'):

        1. The fluid must be created (phases and components)
        2. The variables must be created (depending on present phases and components)
        3. The fluid properties are assigned (since they in general depend on variables)

    The base class provides phase properties as general
    :class:`~porepy.numerics.ad.surrogate_operator.SurrogateFactory`.
    To use heuristic laws in form of AD-compatible functions, override above mentioned
    methods via mixins.

    The base class also provides a default set-up in form of a 1-phase, 1-component
    fluid, based on fluid component found in ``params``.
    To modify the default set-up, provide overrides for

    - :meth:`get_components`
    - :meth:`get_phase_configuration`

    To define the dependency of phase properties in terms of variables, see

    - :meth:`dependencies_of_phase_properties`

    For a more complex set-up involving phases with *different* components, see

    - :meth:`set_components_in_phases`

    """

<<<<<<< HEAD
    has_independent_partial_fraction: Callable[[Component, Phase], bool]
    """See :class:`_MixtureDOFHandler`."""
    has_independent_extended_fraction: Callable[[Component, Phase], bool]
    """See :class:`_MixtureDOFHandler`."""
    has_independent_fraction: Callable[[Phase | Component], bool]
    """See :class:`_MixtureDOFHandler`."""
=======
    def create_fluid(self) -> None:
        """Set-up method to create a fluid mixture.
>>>>>>> b9969f09

        It calls

        1. :meth:`get_components`,
        2. :meth:`get_phase_configuration` and
        3. :meth:`set_components_in_phases`,

        and creates the instance :attr:`fluid`.

        """

        # Need annotations which represent the default implementation using
        # FluidComponent.
        phases: list[Phase[pp.FluidComponent]] = []
        components: list[pp.FluidComponent] = self.get_components()

        for config in self.get_phase_configuration(components):
            eos, type_, name = config
            phases.append(Phase(eos, type_, name))

        self.set_components_in_phases(components, phases)

        self.fluid = Fluid(components, phases)

    def get_components(self) -> list[ComponentLike]:
        """Method to return a list of modelled components.

        The default implementation takes the user-provided or default fluid component
        found in the model ``params`` and returns a single component.

        Override this method via mixin to provide a more complex component context for
        the :attr:`fluid`.

        """
        # Should be available after SolutionStrategy.set_materials()
        # Getting the user-passed or default fluid component to create the default fluid
        # component
        fluid_constants = self.params["material_constants"]["fluid"]
        # All materials are assumed to derive from Component.
        assert isinstance(fluid_constants, Component), (
            "model.params['material_constants']['fluid'] must be of type "
            + f"{Component}"
        )
        # Need to cast into ComponentLike, because of the assert statement above.
        return [cast(ComponentLike, fluid_constants)]

    def get_phase_configuration(
        self, components: Sequence[ComponentLike]
    ) -> Sequence[tuple[EquationOfState, PhysicalState, str]]:
        """Method to return a configuration of modelled phases.

        The default implementation returns a liquid-like phase with an abstract EoS
        instance (to be used in the standard set-up with heuristic fluid properties
        implemented for 1-phase fluids).

        Parameters:
            components: The list of components modelled by :meth:`get_components`.

                Note:
                    The reason why this is passed as an argument is to avoid
                    constructing multiple, possibly expensive EoS instances.
                    The user can use only a single EoS instance for all phases f.e.

        Returns:
            A sequence of 3-tuples containing

            1. An instance of an EoS.
            2. The phase state.
            3. A name for the phase.

            Each tuple will be used to create a phase in the fluid mixture.
            For more information on the required return values see
            :class:`~porepy.compositional.base.Phase`.

        """
        return [(EquationOfState(components), PhysicalState.liquid, "liquid")]

    def set_components_in_phases(
        self, components: Sequence[Component], phases: Sequence[Phase]
    ) -> None:
        """Method to implement a strategy for which components are added to which phase.

        By default, the unified assumption is applied: All phases contain all
        components.

        Overwrite to do otherwise.

        Important:
            This defines how many unknowns are introduced into the system (fractions
            of a component in a phase).

        Parameters:
            components: The list of components modelled by :meth:`get_components`.
            phases: The list of phases modelled by :meth:`get_phases`.

        """
        for phase in phases:
            phase.components = components

    def assign_thermodynamic_properties_to_phases(self) -> None:
        """A method to create various thermodynamic properties of phases in AD form.

        Will be called by the solution strategy after all variables have been created.

        Phases get the following properties assigned:

        - :meth:`density_of_phase` to
          :attr:`~porepy.compositional.base.Phase.density`
        - :meth:`specific_volume_of_phase` to
          :attr:`~porepy.compositional.base.Phase.specific_volume`
        - :meth:`specific_enthalpy_of_phase` to
          :attr:`~porepy.compositional.base.Phase.specific_enthalpy`
        - :meth:`viscosity_of_phase` to
          :attr:`~porepy.compositional.base.Phase.viscosity`
        - :meth:`thermal_conductivity_of_phase` to
          :attr:`~porepy.compositional.base.Phase.thermal_conductivity`
        - :meth:`fugacity_coefficient` to
          :attr:`~porepy.compositional.base.Phase.fugacity_coefficient_of`
          for each component in respective phase.
          This is only done for mixtures with a defined equilibrium type

        Customization is possible in respective methods by mixing-in.

        """
        assert hasattr(self, "fluid"), "Mixture not set."

        for phase in self.fluid.phases:
            phase.density = self.density_of_phase(phase)
            phase.specific_volume = self.specific_volume_of_phase(phase)
            phase.specific_enthalpy = self.specific_enthalpy_of_phase(phase)
            phase.viscosity = self.viscosity_of_phase(phase)
            phase.thermal_conductivity = self.thermal_conductivity_of_phase(phase)
            phase.fugacity_coefficient_of = {}
            for comp in phase:
                phase.fugacity_coefficient_of[comp] = self.fugacity_coefficient(
                    comp, phase
                )

    def dependencies_of_phase_properties(
        self, phase: Phase
    ) -> list[Callable[[pp.GridLikeSequence], pp.ad.Variable]]:
        """Method to define the signature of phase properties, which are dependent
        quantities.

        In the case of a unified equilibrium formulation, the properties depend on
        pressure, temperature and extended fractions.

        In the case of a non-unified equilibrium formulation, the properties are
        dependent on pressure, temperature and partial fractions in that phase.

        Otherwise they are depend on pressure, temperature and **independent** overall
        fractions.

        Important:
            This method returns an empty list of dependencies, for reasons of
            compatibility with pure mechanics models. The method must be overwritten in
            every flow problem which relies on e.g.,
            :class:`~porepy.numerics.ad.surrogate_operator.SurrogateFactory` for
            wrapping externally computed values as Ad operators. Specifically, the
            SurrogateFactory framework requires information about the input arguments of
            the externally computed property values (primary variables and their indices
            in the system's Jacobian). See below for an example to overwrite this
            method.

        Important:
            The default return value (empty list), leads to phase property function
            factories

            - :attr:`density_of_phase`
            - :attr:`specific_enthalpy_of_phase`
            - :attr:`viscosity_of_phase`
            - :attr:`thermal_conductivity_of_phase`
            - :attr:`fugacity_coefficient`

            returning functions which raise an error when called, alerting the user that
            some some mixin is missing to provide respective functions as the
            implementation of some heuristic law.

        Example:

            Let's assume a general mixture with multiple components and phases, which
            uses the :class:`CompositionalVariables`, and either
            :attr:`_MixtureDOFHandler._has_unified_equilibrium` or
            :attr:`_MixtureDOFHandler._has_equilibrium` defined. I.e., the fluid and
            phase properties are not characterized by some mixed-in, heuristic law, but
            by a local phase equilibrium system or some interpolation. The values of
            properties like density are then dependent on some variables. This
            information is used to evaluate those variables and provide the information
            to flash calculations or look-up, and subsequently to populate the Jacobians
            of the property.

            The above mentioned logic can then be translated into code the following
            way:

            .. code-block:: python

                class MyMixin:

                    def dependencies_of_phase_properties(
                        self, phase: Phase
                    ) -> Sequence[Callable[[pp.GridLikeSequence], pp.ad.Variable]]:

                        dependencies = [self.pressure]
                        if self._has_unified_equilibrium:

                            dependencies +=  [self.temperature] + [
                                phase.extended_fraction_of[component]
                                for component in phase
                                if self.has_independent_extended_fraction(
                                    component, phase
                                )
                            ]

                        elif self._has_equilibrium:

                            dependencies += [self.temperature] + [
                                phase.partial_fraction_of[component]
                                for component in phase
                                if self.has_independent_partial_fraction(
                                    component, phase
                                )
                            ]

                        else:

                            dependencies += [
                                component.fraction
                                for component in self.fluid.components
                                if self.has_independent_fraction(component)
                            ]

                        return dependencies

<<<<<<< HEAD
        # casting to include mortar grids and variables as return types.
        # This is used as an argument for Surrogate factories, so we must have the
        # mortars as well
        return cast(list[Callable[[pp.GridLikeSequence], pp.ad.Variable]], dependencies)
=======
        """
        return []
>>>>>>> b9969f09

    def density_of_phase(self, phase: Phase) -> ExtendedDomainFunctionType:
        """This base method returns the density of a ``phase`` as a
        :class:`~porepy.numerics.ad.surrogate_operator.SurrogateFactory`,
        if :meth:`dependencies_of_phase_properties` has a non-empty return value.

        Otherwise it returns an empty function, raising an error when called
        (missing mixin of constitutive laws).

<<<<<<< HEAD
        Raises:
            CompositeModellingError: If the model has no equilibrium defined, and hence
                no phase fractions were introduced by :class:`CompositionalVariables`.
                The consistent definition of the specific molar enthalpy of a fluid
                mixture always depends on phase fractions.
=======
        The phase density (like all thermodynamic properties) is a dependent quantity.
>>>>>>> b9969f09

        Parameters:
            phase: A phase in the :attr:`fluid`.

        Returns:
            A callable taking some domains and returning an AD operator representing
            this thermodynamic property.

        """
        name = f"phase_{phase.name}_density"
        dependencies = self.dependencies_of_phase_properties(phase)
        if dependencies:
            return _get_surrogate_factory_as_property(name, self.mdg, dependencies)
        else:
            return _no_property_function

    def specific_volume_of_phase(self, phase: Phase) -> ExtendedDomainFunctionType:
        """The specific volume of the phase is returned as a function calling the
        the phase density and taking the reciprocal of it.

        Parameters:
            phase: A phase in the :attr:`fluid`.

        Returns:
            A callable taking some domains and returning an AD operator representing
            this thermodynamic property.

        """

        def volume(domains: pp.SubdomainsOrBoundaries) -> pp.ad.Operator:
            op = phase.density(domains)
            op = op ** pp.ad.Scalar(-1.0)
            op.set_name(f"phase_{phase.name}_specific_volume")
            return op

        return volume

    def specific_enthalpy_of_phase(self, phase: Phase) -> ExtendedDomainFunctionType:
        """Analogous to :meth:`density_of_phase`, but for
        :attr:`~porepy.compositional.base.Phase.specific_enthalpy` of a ``phase``.

        Parameters:
            phase: A phase in the :attr:`fluid`.

        Returns:
            A callable taking some domains and returning an AD operator representing
            this thermodynamic property.

        """
        name = f"phase_{phase.name}_specific_enthalpy"
        dependencies = self.dependencies_of_phase_properties(phase)
        if dependencies:
            return _get_surrogate_factory_as_property(name, self.mdg, dependencies)
        else:
            return _no_property_function

    def viscosity_of_phase(self, phase: Phase) -> ExtendedDomainFunctionType:
        """Analogous to :meth:`density_of_phase`,  but for
        :attr:`~porepy.compositional.base.Phase.viscosity` of a ``phase``.

        Parameters:
            phase: A phase in the :attr:`fluid`.

        Returns:
            A callable taking some domains and returning an AD operator representing
            this thermodynamic property.

        """
        name = f"phase_{phase.name}_viscosity"
        dependencies = self.dependencies_of_phase_properties(phase)
        if dependencies:
            return _get_surrogate_factory_as_property(name, self.mdg, dependencies)
        else:
            return _no_property_function

    def thermal_conductivity_of_phase(self, phase: Phase) -> ExtendedDomainFunctionType:
        """Analogous to :meth:`density_of_phase`, but for
        :attr:`~porepy.compositional.base.Phase.thermal_conductivity` of a ``phase``.

        Parameters:
            phase: A phase in the :attr:`fluid`.

        Returns:
            A callable taking some domains and returning an AD operator representing
            this thermodynamic property.

        """
        name = f"phase_{phase.name}_conductivity"
        dependencies = self.dependencies_of_phase_properties(phase)
        if dependencies:
            return _get_surrogate_factory_as_property(name, self.mdg, dependencies)
        else:
            return _no_property_function

    def fugacity_coefficient(
        self, component: Component, phase: Phase
    ) -> ExtendedDomainFunctionType:
        """Analogous to :meth:`density_of_phase`, but for
        :attr:`~porepy.compositional.base.Phase.fugacity_coefficient_of` of a ``phase``.

        Note:
            Fugacity coefficient appear only in the local equilibrium
            equation or other chemistry-related models, but not in flow and transport.

        Parameters:
            phase: A phase in the :attr:`fluid`.

        Returns:
            A callable taking some domains and returning an AD operator representing
            this thermodynamic property.

        """
        name = f"fugacity_coefficient_{component.name}_in_{phase.name}"
        dependencies = self.dependencies_of_phase_properties(phase)
        if dependencies:
            return _get_surrogate_factory_as_property(name, self.mdg, dependencies)
        else:
            return _no_property_function<|MERGE_RESOLUTION|>--- conflicted
+++ resolved
@@ -131,26 +131,6 @@
 
     """
 
-<<<<<<< HEAD
-    fluid_mixture: FluidMixture
-    """See :class:`FluidMixtureMixin`."""
-
-    equation_system: pp.ad.EquationSystem
-    """See :class:`~porepy.models.solution_strategy.SolutionStrategy`."""
-
-    params: dict
-    """See the solutions strategy mixin."""
-
-    create_boundary_operator: Callable[
-        [str, Sequence[pp.BoundaryGrid]], pp.ad.TimeDependentDenseArray
-    ]
-    """See :class:`~porepy.models.boundary_condition.BoundaryConditionMixin`."""
-
-    equilibrium_type: Optional[str]
-    """See :class:`~porepy.models.compositional_flow.SolutionStrategyCF`."""
-
-=======
->>>>>>> b9969f09
     # Logic methods determining existence of DOFs
 
     @property
@@ -1092,17 +1072,8 @@
 
     """
 
-<<<<<<< HEAD
-    has_independent_partial_fraction: Callable[[Component, Phase], bool]
-    """See :class:`_MixtureDOFHandler`."""
-    has_independent_extended_fraction: Callable[[Component, Phase], bool]
-    """See :class:`_MixtureDOFHandler`."""
-    has_independent_fraction: Callable[[Phase | Component], bool]
-    """See :class:`_MixtureDOFHandler`."""
-=======
     def create_fluid(self) -> None:
         """Set-up method to create a fluid mixture.
->>>>>>> b9969f09
 
         It calls
 
@@ -1336,15 +1307,8 @@
 
                         return dependencies
 
-<<<<<<< HEAD
-        # casting to include mortar grids and variables as return types.
-        # This is used as an argument for Surrogate factories, so we must have the
-        # mortars as well
-        return cast(list[Callable[[pp.GridLikeSequence], pp.ad.Variable]], dependencies)
-=======
         """
         return []
->>>>>>> b9969f09
 
     def density_of_phase(self, phase: Phase) -> ExtendedDomainFunctionType:
         """This base method returns the density of a ``phase`` as a
@@ -1354,15 +1318,7 @@
         Otherwise it returns an empty function, raising an error when called
         (missing mixin of constitutive laws).
 
-<<<<<<< HEAD
-        Raises:
-            CompositeModellingError: If the model has no equilibrium defined, and hence
-                no phase fractions were introduced by :class:`CompositionalVariables`.
-                The consistent definition of the specific molar enthalpy of a fluid
-                mixture always depends on phase fractions.
-=======
         The phase density (like all thermodynamic properties) is a dependent quantity.
->>>>>>> b9969f09
 
         Parameters:
             phase: A phase in the :attr:`fluid`.
