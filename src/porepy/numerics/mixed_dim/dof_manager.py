--- conflicted
+++ resolved
@@ -3,20 +3,7 @@
 from __future__ import annotations
 
 import itertools
-<<<<<<< HEAD
-from optparse import Option
-import sys
-from typing import Dict, List, Optional, Tuple, Union
-
-from sympy import SparseMatrix
-
-if sys.version[:3] < "3.8":
-    from typing_extensions import Literal
-else:
-    from typing import Literal  # type: ignore
-=======
 from typing import Dict, List, Literal, Optional, Sequence, Tuple, Union
->>>>>>> 1c010d4f
 
 import numpy as np
 import scipy.sparse as sps
@@ -61,31 +48,7 @@
 
         """
 
-<<<<<<< HEAD
-        # public
-        self.gb = gb
-        self.full_dof: np.ndarray
-        self.block_dof: Dict[Tuple[GridLike, str], int]
-
-        self.update_dofs()
-
-    def update_dofs(self) -> None:
-        """Resolves the DOFs saved in the data dictionaries per grid on a grid bucket.
-        It updates the information the 'DofManager' instance has about the grid bucket,
-        so that it can provide its functionality.
-
-        Call this method every time before a simulation is started and after DOFs and number of
-        variables have changed.
-
-        NOTE VL: this code was originally in the constructor of the 'DofManager'.
-        By putting it in a separate (public) method,
-        this class becomes more flexible for a kind-of dynamical approach to setting up models.
-        Backwards-compatibility is maintained by simply calling this method at the end
-        of the constructor.
-        """
-=======
         self.mdg = mdg
->>>>>>> 1c010d4f
 
         # Counter for block index
         block_dof_counter = 0
@@ -97,13 +60,8 @@
         # to the ordering specified in block_dof
         full_dof: List[int] = []
 
-<<<<<<< HEAD
-        for g, d in self.gb:
-            if pp.PRIMARY_VARIABLES not in d:
-=======
         for sd, data in mdg.subdomains(return_data=True):
             if pp.PRIMARY_VARIABLES not in data:
->>>>>>> 1c010d4f
                 continue
 
             for local_var, local_dofs in data[pp.PRIMARY_VARIABLES].items():
@@ -122,13 +80,8 @@
                 )
                 full_dof.append(total_local_dofs)
 
-<<<<<<< HEAD
-        for e, d in self.gb.edges():
-            if pp.PRIMARY_VARIABLES not in d:
-=======
         for intf, data in mdg.interfaces(return_data=True):
             if pp.PRIMARY_VARIABLES not in data:
->>>>>>> 1c010d4f
                 continue
 
             for local_var, local_dofs in data[pp.PRIMARY_VARIABLES].items():
