--- conflicted
+++ resolved
@@ -304,17 +304,10 @@
         # If the primary and / or secondary mortar is a boundary mortar grid, things
         # become more complex. This probably assumes that a FluxPressureContinuity
         # discretization is applied on the relevant mortar grid.
-<<<<<<< HEAD
         if edge_primary[0].dim == edge_primary[1].dim and edge_primary[0] == g:
-            proj_pressure = mg_primary.slave_to_mortar_avg()
+            proj_pressure = mg_primary.secondary_to_mortar_avg()
         if edge_secondary[0].dim == edge_secondary[1].dim and edge_secondary[0] == g:
-            proj_flux = mg_secondary.mortar_to_slave_int()
-=======
-        if isinstance(mg_primary, pp.BoundaryMortar) and edge_primary[0] == g:
-            proj_pressure = mg_primary.secondary_to_mortar_avg()
-        if isinstance(mg_secondary, pp.BoundaryMortar) and edge_secondary[0] == g:
             proj_flux = mg_secondary.mortar_to_secondary_int()
->>>>>>> 8f06b59f
 
         cc, rhs = self._define_local_block_matrix_edge_coupling(
             g, self.discr_primary, mg_primary, mg_secondary, matrix
