--- conflicted
+++ resolved
@@ -113,10 +113,7 @@
                 ]
             )
         )
-<<<<<<< HEAD
-=======
 
->>>>>>> 53efb473
         # Dirichlet, same procedure
         is_dir_x = bound_exclusion.exclude_neumann_x(
             bound.is_dir[0, fno].astype("int64")
