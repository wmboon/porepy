--- conflicted
+++ resolved
@@ -121,23 +121,10 @@
 
 - 0: success
 - 1: max iter reached
-<<<<<<< HEAD
-<<<<<<< HEAD
-- 2: failure in the evaluation of the residual
-- 3: failure in the evaluation of the Jacobian
-- 4: NAN or infty detected in update (aborted)
-- 5: Any other failure
-=======
-=======
->>>>>>> acd5d162
 - 2: NAN or infty detected in update (aborted)
 - 3: failure in the evaluation of the residual
 - 4: failure in the evaluation of the Jacobian
 - 5: Any other failure (raised by linear mode solver)
-<<<<<<< HEAD
->>>>>>> aa975bc2359e8aadb7db7bac266ff0a277275ee3
-=======
->>>>>>> acd5d162
 
 The returned result should contain the value of the last iterate
 (independent of success).
