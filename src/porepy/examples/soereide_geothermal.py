"""This module implements a multiphase-multicomponent flow model with phase change
using the Soereide model to define the fluid mixture.

Note:
    It uses the numba-compiled version of the Peng-Robinson EoS and a numba-compiled
    unified flash.

    Import and compilation take some time.

References:
    [1] Ingolf Søreide, Curtis H. Whitson,
        Peng-Robinson predictions for hydrocarbons, CO2, N2, and H2 S with pure water
        and NaCI brine,
        Fluid Phase Equilibria,
        Volume 77,
        1992,
        https://doi.org/10.1016/0378-3812(92)85105-H

"""

from __future__ import annotations

import logging
import os
import pathlib
import time

# os.environ["NUMBA_DISABLE_JIT"] = "1"
compile_time = 0.0

<<<<<<< HEAD

=======
>>>>>>> acd5d162
logging.basicConfig(level=logging.INFO)
logging.getLogger("porepy").setLevel(logging.INFO)
logging.getLogger("numba").setLevel(logging.WARNING)
logging.getLogger("matplotlib").setLevel(logging.WARNING)

from typing import Sequence, cast

import numpy as np

import porepy as pp

t_0 = time.time()
import porepy.composite as ppc
import porepy.composite.peng_robinson as ppcpr

compile_time += time.time() - t_0
from matplotlib import pyplot as plt
from matplotlib.ticker import FormatStrFormatter, MaxNLocator

import porepy.models.compositional_flow_with_equilibrium as cfle
from porepy.applications.md_grids.domains import nd_cube_domain

logger = logging.getLogger(__name__)


class SoereideMixture:
    """Model fluid using the Soereide mixture, a Peng-Robinson based EoS for
    NaCl brine with CO2, H2S and N2."""

    def get_components(self) -> Sequence[ppc.Component]:
        chems = ["H2O", "CO2"]
        species = ppc.load_species(chems)
        components = [
            ppcpr.H2O.from_species(species[0]),
            ppcpr.H2S.from_species(species[1]),
        ]
        return components

    def get_phase_configuration(
        self, components: Sequence[ppc.Component]
    ) -> Sequence[tuple[ppc.EoSCompiler, int, str]]:
        eos = ppcpr.PengRobinsonCompiler(components)
        return [(eos, 0, "L"), (eos, 1, "G")]


class CompiledFlash(ppc.FlashMixin):
    """Sets the compiled flash as the flash class, consistent with the EoS."""

    flash_params = {
        "mode": "parallel",
    }

    def set_up_flasher(self) -> None:
        eos = self.fluid_mixture.reference_phase.eos
        eos = cast(ppcpr.PengRobinsonCompiler, eos)

        flash = ppc.CompiledUnifiedFlash(self.fluid_mixture, eos)

        # Compiling the flash and the EoS
        eos.compile()
        flash.compile()

        # Configuring solver for the requested equilibrium type
        flash.tolerance = 1e-8
        flash.max_iter = 150
        flash.heavy_ball_momentum = False
        flash.armijo_parameters["rho"] = 0.99
        flash.armijo_parameters["kappa"] = 0.4
<<<<<<< HEAD
        flash.armijo_parameters["max_iter"] = 50
        flash.npipm_parameters["u1"] = 1.0
        flash.npipm_parameters["u2"] = 10.0 if self.equilibrium_type == "p-T" else 1.0
=======
        flash.armijo_parameters["max_iter"] = (
            50 if self.equilibrium_type == "p-T" else 30
        )
        flash.npipm_parameters["u1"] = 10.0
        flash.npipm_parameters["u2"] = (
            10.0  # if self.equilibrium_type == "p-T" else 1.0
        )
>>>>>>> acd5d162
        flash.npipm_parameters["eta"] = 0.5
        flash.initialization_parameters["N1"] = 3
        flash.initialization_parameters["N2"] = 1
        flash.initialization_parameters["N3"] = 5
        flash.initialization_parameters["eps"] = flash.tolerance

        # Setting the attribute of the mixin
        self.flash = flash

    def get_fluid_state(
        self, subdomains: Sequence[pp.Grid], state: np.ndarray | None = None
    ) -> ppc.FluidState:
        """Method to pre-process the evaluated fractions. Normalizes the extended
        fractions where they violate the unity constraint."""
        fluid_state = super().get_fluid_state(subdomains, state)

        # sanity checks
        p = self.equation_system.get_variable_values(
            [self.pressure_variable], iterate_index=0
        )
        T = self.equation_system.get_variable_values(
            [self.temperature_variable], iterate_index=0
        )
        if np.any(p <= 0.0):
            raise ValueError("Pressure diverged to negative values.")
        if np.any(T <= 0):
            raise ValueError("Temperature diverged to negative values.")

        unity_tolerance = 0.05

        sat_sum = np.sum(fluid_state.sat, axis=0)
        if np.any(sat_sum > 1 + unity_tolerance):
            raise ValueError("Saturations violate unity constraint")
        y_sum = np.sum(fluid_state.y, axis=0)
<<<<<<< HEAD
        if np.any(y_sum > 1 + unity_tolerance):
            raise ValueError("Phase fractions violate unity constraint")
        if np.any(fluid_state.y < 0 - unity_tolerance) or np.any(
            fluid_state.y > 1 + unity_tolerance
        ):
            raise ValueError("Phase fractions out of bound.")
        if np.any(fluid_state.sat < 0 - unity_tolerance) or np.any(
            fluid_state.sat > 1 + unity_tolerance
        ):
            raise ValueError("Phase fractions out of bound.")

        for j, phase in enumerate(fluid_state.phases):
            x_sum = phase.x.sum(axis=0)
            if np.any(x_sum > 1 + unity_tolerance):
                raise ValueError(
                    f"Extended fractions in phase {j} violate unity constraint."
                )
            if np.any(phase.x < 0 - unity_tolerance) or np.any(
                phase.x > 1 + unity_tolerance
            ):
                raise ValueError(f"Extended fractions in phase {j} out of bound.")
            idx = x_sum > 1.0
            if np.any(idx):
                phase.x[:, idx] = ppc.normalize_rows(phase.x[:, idx].T).T
=======
        idx = fluid_state.y < 0
        if np.any(idx):
            fluid_state.y[idx] = 0.0
        idx = fluid_state.y > 1.0
        if np.any(idx):
            fluid_state.y[idx] = 1.0
        y_sum = np.sum(fluid_state.y, axis=0)
        idx = y_sum > 1.0
        if np.any(idx):
            fluid_state.y[:, idx] = ppc.normalize_rows(fluid_state.y[:, idx].T).T

        # if np.any(y_sum > 1 + unity_tolerance):
        #     raise ValueError("Phase fractions violate unity constraint")
        # if np.any(fluid_state.y < 0 - unity_tolerance) or np.any(
        #     fluid_state.y > 1 + unity_tolerance
        # ):
        #     raise ValueError("Phase fractions out of bound.")

        for phase in fluid_state.phases:
            x_sum = phase.x.sum(axis=0)
            idx = x_sum > 1.0
            if np.any(idx):
                phase.x[:, idx] = ppc.normalize_rows(phase.x[:, idx].T).T
            idx = phase.x < 0
            if np.any(idx):
                phase.x[idx] = 0.0
            idx = phase.x > 1.0
            if np.any(idx):
                phase.x[idx] = 1.0
            # if np.any(x_sum > 1 + unity_tolerance):
            #     raise ValueError(
            #         f"Extended fractions in phase {j} violate unity constraint."
            #     )
            # if np.any(phase.x < 0 - unity_tolerance) or np.any(
            #     phase.x > 1 + unity_tolerance
            # ):
            #     raise ValueError(f"Extended fractions in phase {j} out of bound.")
>>>>>>> acd5d162

        return fluid_state

    def postprocess_failures(
        self, fluid_state: ppc.FluidState, success: np.ndarray
    ) -> ppc.FluidState:
        """A post-processing where the flash is again attempted where not succesful.

        But the new attempt does not use iterate values as initial guesses, but computes
        the flash from scratch.

        """
        failure = success > 0
        if np.any(failure):
            sds = self.mdg.subdomains()
            logger.warning(
                f"Flash from iterate state failed in {failure.sum()} cases."
                + " Re-starting with computation of initial guess."
<<<<<<< HEAD
            )

            print("failure at")
            print(
                "z: ",
                [
                    comp.fraction(sds).value(self.equation_system)[failure]
                    for comp in self.fluid_mixture.components
                ],
            )
            print("p: ", self.pressure(sds).value(self.equation_system)[failure])
            print("h: ", self.enthalpy(sds).value(self.equation_system)[failure])
            print("T: ", self.temperature(sds).value(self.equation_system)[failure])
            # no initial guess, and this model uses only p-h flash.
            flash_kwargs = {
                "z": [
                    comp.fraction(sds).value(self.equation_system)[failure]
                    for comp in self.fluid_mixture.components
                ],
                "p": self.pressure(sds).value(self.equation_system)[failure],
=======
            )
            z = [
                comp.fraction(sds).value(self.equation_system)[failure]
                for comp in self.fluid_mixture.components
            ]
            p = self.pressure(sds).value(self.equation_system)[failure]
            h = self.enthalpy(sds).value(self.equation_system)[failure]
            T = self.temperature(sds).value(self.equation_system)[failure]

            logger.info(f"Failed at\nz: {z}\np: {p}\nT: {T}\nh: {h}")
            # no initial guess, and this model uses only p-h flash.
            flash_kwargs = {
                "z": z,
                "p": p,
>>>>>>> acd5d162
                "parameters": self.flash_params,
            }

            if self.equilibrium_type == "p-h":
<<<<<<< HEAD
                flash_kwargs["h"] = self.enthalpy(sds).value(self.equation_system)[
                    failure
                ]
            elif self.equilibrium_type == "p-T":
                flash_kwargs["T"] = self.temperature(sds).value(self.equation_system)[
                    failure
                ]
=======
                flash_kwargs["h"] = h
            elif self.equilibrium_type == "p-T":
                flash_kwargs["T"] = T
>>>>>>> acd5d162

            sub_state, sub_success, _ = self.flash.flash(**flash_kwargs)

            # treat max iter reached as success, and hope for the best in the PDE iter
            sub_success[sub_success == 1] = 0
            # update parent state with sub state values
            success[failure] = sub_success
            fluid_state.T[failure] = sub_state.T
            fluid_state.h[failure] = sub_state.h
<<<<<<< HEAD
=======
            fluid_state.rho[failure] = sub_state.rho
>>>>>>> acd5d162

            for j in range(len(fluid_state.phases)):
                fluid_state.sat[j][failure] = sub_state.sat[j]
                fluid_state.y[j][failure] = sub_state.y[j]

                fluid_state.phases[j].x[:, failure] = sub_state.phases[j].x

                fluid_state.phases[j].rho[failure] = sub_state.phases[j].rho
                fluid_state.phases[j].h[failure] = sub_state.phases[j].h
                fluid_state.phases[j].mu[failure] = sub_state.phases[j].mu
                fluid_state.phases[j].kappa[failure] = sub_state.phases[j].kappa

                fluid_state.phases[j].drho[:, failure] = sub_state.phases[j].drho
                fluid_state.phases[j].dh[:, failure] = sub_state.phases[j].dh
                fluid_state.phases[j].dmu[:, failure] = sub_state.phases[j].dmu
                fluid_state.phases[j].dkappa[:, failure] = sub_state.phases[j].dkappa

                fluid_state.phases[j].phis[:, failure] = sub_state.phases[j].phis
                fluid_state.phases[j].dphis[:, :, failure] = sub_state.phases[j].dphis

        # Parent method performs a check that everything is successful.
        return super().postprocess_failures(fluid_state, success)


class ModelGeometry:
    def set_domain(self) -> None:
        size = self.solid.convert_units(1, "m")
        self._domain = nd_cube_domain(2, size)

    # def set_fractures(self) -> None:
    #     """Setting a diagonal fracture"""
    #     frac_1_points = self.solid.convert_units(
    #         np.array([[0.2, 1.8], [0.2, 1.8]]), "m"
    #     )
    #     frac_1 = pp.LineFracture(frac_1_points)
    #     self._fractures = [frac_1]

    def grid_type(self) -> str:
        return self.params.get("grid_type", "simplex")

    def meshing_arguments(self) -> dict:
        cell_size = self.solid.convert_units(0.01, "m")
        cell_size_fracture = self.solid.convert_units(0.05, "m")
        mesh_args: dict[str, float] = {
            "cell_size": cell_size,
            "cell_size_fracture": cell_size_fracture,
        }
        return mesh_args


class InitialConditions:
    """Define initial pressure, temperature and compositions."""

    _p_IN: float
    _p_OUT: float

<<<<<<< HEAD
    _p_INIT: float = 15e6
    _T_INIT: float = 550.0
=======
    _p_INIT: float = 12e6
    _T_INIT: float = 540.0
>>>>>>> acd5d162
    _z_INIT: dict[str, float] = {"H2O": 0.995, "CO2": 0.005}

    def initial_pressure(self, sd: pp.Grid) -> np.ndarray:
        # f = lambda x: self._p_IN + x * (self._p_OUT - self._p_IN)
        # vals = np.array(list(map(f, sd.cell_centers[0])))
        # return vals
        return np.ones(sd.num_cells) * self._p_INIT

    def initial_temperature(self, sd: pp.Grid) -> np.ndarray:
        return np.ones(sd.num_cells) * self._T_INIT

    def initial_overall_fraction(
        self, component: ppc.Component, sd: pp.Grid
    ) -> np.ndarray:
        return np.ones(sd.num_cells) * self._z_INIT[component.name]


class BoundaryConditions:
    """Boundary conditions defining a ``left to right`` flow in the matrix (2D)

    Mass flux:

    - No flux conditions on top and bottom
    - Dirichlet data (pressure, temperatyre and composition) on left and right faces

    Heat flux:

    - No flux on left, top, right
    - heated bottom side (given by temperature as a Dirichlet-type BC)

    Trivial Neumann conditions for fractures.

    """

    mdg: pp.MixedDimensionalGrid

    has_time_dependent_boundary_equilibrium = False
    """Constant BC for primary variables, hence constant BC for all other."""

    _p_INIT: float
    _T_INIT: float
    _z_INIT: dict[str, float]

<<<<<<< HEAD
    _p_IN: float = InitialConditions._p_INIT + 5e6
=======
    _p_IN: float = 15e6
>>>>>>> acd5d162
    _p_OUT: float = InitialConditions._p_INIT

    _T_IN: float = InitialConditions._T_INIT
    _T_OUT: float = InitialConditions._T_INIT
<<<<<<< HEAD
    _T_HEATED: float = 620.0  # InitialConditions._T_INIT

    _z_IN: dict[str, float] = {
        "H2O": InitialConditions._z_INIT["H2O"] - 0.005,
        "CO2": InitialConditions._z_INIT["CO2"] + 0.005,
=======
    _T_HEATED: float = 630.0

    _z_IN: dict[str, float] = {
        "H2O": InitialConditions._z_INIT["H2O"] - 0.105,
        "CO2": InitialConditions._z_INIT["CO2"] + 0.105,
>>>>>>> acd5d162
    }
    _z_OUT: dict[str, float] = {
        "H2O": InitialConditions._z_INIT["H2O"],
        "CO2": InitialConditions._z_INIT["CO2"],
    }

    def _inlet_faces(self, sd: pp.Grid) -> np.ndarray:
        """Define inlet."""
        sides = self.domain_boundary_sides(sd)

        inlet = np.zeros(sd.num_faces, dtype=bool)
        inlet[sides.west] = True
        inlet &= sd.face_centers[1] > 0.2
        inlet &= sd.face_centers[1] < 0.5

        return inlet

    def _outlet_faces(self, sd: pp.Grid) -> np.ndarray:
        """Define outlet."""

        sides = self.domain_boundary_sides(sd)

        outlet = np.zeros(sd.num_faces, dtype=bool)
        outlet[sides.east] = True
        outlet &= sd.face_centers[1] > 0.75
        outlet &= sd.face_centers[1] < 0.99

        return outlet

    def _heated_faces(self, sd: pp.Grid) -> np.ndarray:
        """Define heated boundary with D-type conditions for conductive flux."""
        sides = self.domain_boundary_sides(sd)

        heated = np.zeros(sd.num_faces, dtype=bool)
        heated[sides.south] = True
        heated &= sd.face_centers[0] > 0.2
        heated &= sd.face_centers[0] < 0.8

        return heated

    def bc_type_darcy_flux(self, sd: pp.Grid) -> pp.BoundaryCondition:
        # Setting only conditions on matrix
        if sd.dim == 2:

            inout = self._inlet_faces(sd) | self._outlet_faces(sd)
            # Define boundary condition on all boundary faces.
            return pp.BoundaryCondition(sd, inout, "dir")
        # In fractures we set trivial NBC
        else:
            return pp.BoundaryCondition(sd)

    def bc_type_fourier_flux(self, sd: pp.Grid) -> pp.BoundaryCondition:
        if sd.dim == 2:
            inout = self._inlet_faces(sd) | self._outlet_faces(sd)
            heated = self._heated_faces(sd) | inout
            return pp.BoundaryCondition(sd, heated, "dir")
        # In fractures we set trivial NBC
        else:
            return pp.BoundaryCondition(sd)

    def bc_values_pressure(self, boundary_grid: pp.BoundaryGrid) -> np.ndarray:

        sd = boundary_grid.parent
        sides = self.domain_boundary_sides(sd)

        if sd.dim == 2:
            vals = np.ones(sd.num_faces) * self._p_INIT

            inlet = self._inlet_faces(sd)
            outlet = self._outlet_faces(sd)

            # vals[sides.west] = 10e6
            vals[inlet] = self._p_IN
            vals[outlet] = self._p_OUT

            vals = vals[sides.all_bf]
        else:
            vals = np.zeros(boundary_grid.num_cells)

        return vals

    def bc_values_temperature(self, boundary_grid: pp.BoundaryGrid) -> np.ndarray:

        sd = boundary_grid.parent
        sides = self.domain_boundary_sides(sd)

        if sd.dim == 2:
            vals = np.ones(sd.num_faces) * self._T_INIT

            inlet = self._inlet_faces(sd)
            outlet = self._outlet_faces(sd)
            heated = self._heated_faces(sd)

            vals[inlet] = self._T_IN
            vals[outlet] = self._T_OUT
            vals[heated] = self._T_HEATED

            vals = vals[sides.all_bf]
        else:
            vals = np.zeros(boundary_grid.num_cells)

        return vals

    def bc_values_overall_fraction(
        self, component: ppc.Component, boundary_grid: pp.BoundaryGrid
    ) -> np.ndarray:

        sd = boundary_grid.parent
        sides = self.domain_boundary_sides(sd)

        if sd.dim == 2:
            vals = np.ones(sd.num_faces) * self._z_INIT[component.name]

            inlet = self._inlet_faces(sd)
            outlet = self._outlet_faces(sd)

            vals[inlet] = self._z_IN[component.name]
            vals[outlet] = self._z_OUT[component.name]

            vals = vals[sides.all_bf]
        else:
            vals = np.zeros(boundary_grid.num_cells)

        return vals


class GeothermalFlow(
    ModelGeometry,
    SoereideMixture,
    CompiledFlash,
    InitialConditions,
    BoundaryConditions,
    cfle.CFLEModelMixin_ph,
):
    """Geothermal flow using a fluid defined by the Soereide model and the compiled
    flash."""

    def after_nonlinear_failure(self):
        self.exporter.write_pvd()
        super().after_nonlinear_failure()


days = 365
t_scale = 1e-5
T_end = 200 * days * t_scale
dt_init = 1 * days * t_scale / 4
max_iterations = 80
newton_tol = 1e-6
<<<<<<< HEAD
=======
newton_tol_increment = newton_tol
>>>>>>> acd5d162

time_manager = pp.TimeManager(
    schedule=[0, T_end],
    dt_init=dt_init,
    dt_min_max=(0.1 * dt_init, 2 * dt_init),
    iter_max=max_iterations,
    iter_optimal_range=(2, 10),
    iter_relax_factors=(0.9, 1.1),
    recomp_factor=0.1,
    recomp_max=5,
    print_info=True,
)

solid_constants = pp.SolidConstants(
    {
        "permeability": 1e-8,
        "porosity": 0.2,
<<<<<<< HEAD
        "thermal_conductivity": 30.0,
        "specific_heat_capacity": 0.0,
=======
        "thermal_conductivity": 1000.0,
        "specific_heat_capacity": 500.0,
>>>>>>> acd5d162
    }
)
material_constants = {"solid": solid_constants}

restart_options = {
    "restart": True,
    "is_mdg_pvd": True,
    "pdv_file": pathlib.Path("./visualization/data.pvd"),
}

# Model setup:
# eliminate reference phase fractions  and reference component.
params = {
    "material_constants": material_constants,
    "eliminate_reference_phase": True,
    "eliminate_reference_component": True,
    "normalize_state_constraints": True,
    "use_semismooth_complementarity": True,
    "reduce_linear_system_q": False,
    "time_manager": time_manager,
    "max_iterations": max_iterations,
<<<<<<< HEAD
    "nl_convergence_tol": newton_tol,
=======
    "nl_convergence_tol": newton_tol_increment,
>>>>>>> acd5d162
    "nl_convergence_tol_res": newton_tol,
    "prepare_simulation": False,
    "progressbars": True,
    # 'restart_options': restart_options,  # NOTE no yet fully integrated in porepy
}
model = GeothermalFlow(params)

model.equilibrium_type = "p-h"

t_0 = time.time()
model.prepare_simulation()
<<<<<<< HEAD
print(f"Finished prepare_simulation in {time.time() - start} seconds")
pp.run_time_dependent_model(model, params)
# pp.plot_grid(model.mdg, "pressure", figsize=(10, 8), plot_2d=True)
=======
prep_sim_time = time.time() - t_0
compile_time += prep_sim_time
t_0 = time.time()
pp.run_time_dependent_model(model, params)
sim_time = time.time() - t_0
print(f"Finished prepare_simulation in {prep_sim_time} seconds.")
print(f"Finished simulation in {sim_time} seconds.")

N = len(model._stats)
tx = np.linspace(0, T_end, N, endpoint=True)

# values per time step
num_iter = list()
# residuals before flash, max, avg, min
res_bf_max = list()
res_bf_med = list()
res_bf_min = list()
# residuals after flash, max avg min
res_af_max = list()
res_af_med = list()
res_af_min = list()
# residuals at assembly, max avg min
res_aa_max = list()
res_aa_med = list()
res_aa_min = list()
# averages over iterations per time step
time_assembly_avg = list()
time_linsolve_avg = list()
time_flash_avg = list()

for t in range(N):
    stats = model._stats[t]
    ni = len(stats)
    num_iter.append(ni)

    time_assembly = list()
    time_linsolve = list()
    time_flash = list()
    res_bf = list()
    res_af = list()
    res_aa = list()

    for i in range(ni):
        si = stats[i]
        if "time_assembly" in si:
            time_assembly.append(si["time_assembly"])
        if "time_linsolve" in si:
            time_linsolve.append(si["time_linsolve"])
        if "time_flash" in si:
            if i == 0 and t == 0:
                # adding this time to compile time, because first call of p-h flash
                compile_time += si["time_flash"]
            else:
                time_flash.append(si["time_flash"])
        if "residual_before_flash" in si:
            res_bf.append(si["residual_before_flash"])
        if "residual_after_flash" in si:
            res_af.append(si["residual_after_flash"])
        if "residual_at_assembly" in si:
            res_aa.append(si["residual_at_assembly"])

    time_assembly_avg.append(np.average(time_assembly))
    time_linsolve_avg.append(np.average(time_linsolve))
    time_flash_avg.append(np.average(time_flash))

    if len(res_bf) > 0:
        res_bf_max.append(np.max(res_bf))
        res_bf_med.append(np.median(res_bf))
        res_bf_min.append(np.min(res_bf))
    if len(res_af) > 0:
        res_af_max.append(np.max(res_af))
        res_af_med.append(np.median(res_af))
        res_af_min.append(np.min(res_af))
    if len(res_aa) > 0:
        res_aa_max.append(np.max(res_aa))
        res_aa_med.append(np.median(res_aa))
        res_aa_min.append(np.min(res_aa))

print(f"Estimated compile time: {compile_time} (s)")

num_iter = np.array(num_iter)
res_bf_max = np.array(res_bf_max)
res_bf_med = np.array(res_bf_med)
res_bf_min = np.array(res_bf_min)
res_af_max = np.array(res_af_max)
res_af_med = np.array(res_af_med)
res_af_min = np.array(res_af_min)
res_aa_max = np.array(res_aa_max)
res_aa_med = np.array(res_aa_med)
res_aa_min = np.array(res_aa_min)
time_assembly_avg = np.array(time_assembly_avg)
time_linsolve_avg = np.array(time_linsolve_avg)
time_flash_avg = np.array(time_flash_avg)

num_iter.tofile(pathlib.Path("./visualization/num_iter.csv", sep=";"))
res_bf_max.tofile(pathlib.Path("./visualization/res_bf_max.csv", sep=";"))
res_bf_med.tofile(pathlib.Path("./visualization/res_bf_med.csv", sep=";"))
res_bf_min.tofile(pathlib.Path("./visualization/res_bf_min.csv", sep=";"))
res_af_max.tofile(pathlib.Path("./visualization/res_af_max.csv", sep=";"))
res_af_med.tofile(pathlib.Path("./visualization/res_af_med.csv", sep=";"))
res_af_min.tofile(pathlib.Path("./visualization/res_af_min.csv", sep=";"))
res_aa_max.tofile(pathlib.Path("./visualization/res_aa_max.csv", sep=";"))
res_aa_med.tofile(pathlib.Path("./visualization/res_aa_med.csv", sep=";"))
res_aa_min.tofile(pathlib.Path("./visualization/res_aa_min.csv", sep=";"))
time_assembly_avg.tofile(pathlib.Path("./visualization/time_assembly_avg.csv", sep=";"))
time_linsolve_avg.tofile(pathlib.Path("./visualization/time_linsolve_avg.csv", sep=";"))
time_flash_avg.tofile(pathlib.Path("./visualization/time_flash_avg.csv", sep=";"))

font_size = 20
plt.rc("font", size=font_size)  # controls default text size
plt.rc("axes", titlesize=font_size)  # fontsize of the title
plt.rc("axes", labelsize=font_size)  # fontsize of the x and y labels
plt.rc("xtick", labelsize=font_size)  # fontsize of the x tick labels
plt.rc("ytick", labelsize=font_size)  # fontsize of the y tick labels
plt.rc("legend", fontsize=17)  # fontsize of the legend

# region Num iter and time
fig = plt.figure(figsize=(2 * 8.0, 8.0))
axis = fig.add_subplot(1, 2, 1)
axis.set_box_aspect(1)
axis.set_xlabel("Simulation time")
axis.set_ylabel("Number of iterations")
axis.xaxis.set_major_formatter(FormatStrFormatter("%.3f"))
axis.yaxis.set_major_locator(MaxNLocator(integer=True))

img = axis.plot(tx, num_iter, linestyle="solid", color="black", linewidth=3)
axis.set_ylim((1, np.max(num_iter)))

axis = fig.add_subplot(1, 2, 2)
axis.set_box_aspect(1)
axis.set_xlabel("Simulation time")
axis.set_ylabel("Avg. computational time")
axis.xaxis.set_major_formatter(FormatStrFormatter("%.3f"))
axis.set_yscale("log")

img_1 = axis.plot(tx, time_flash_avg, linestyle="solid", color="red", linewidth=3)
img_2 = axis.plot(tx, time_assembly_avg, linestyle="solid", color="blue", linewidth=3)
img_3 = axis.plot(tx, time_linsolve_avg, linestyle="solid", color="black", linewidth=3)

axis.legend(
    img_1 + img_2 + img_3,
    ["cell-wise flash", "assembly", "lin-solve"],
    loc="upper right",
    markerscale=3,
)

fig.tight_layout(pad=0.05, h_pad=0.05, w_pad=1)
fig.savefig(
    str(pathlib.Path("./visualization/iter_and_time.png").resolve()),
    format="png",
    dpi=400,
)

# endregion

# region Whole plot residual

fig = plt.figure(figsize=(2 * 8.0, 8.0))
axis = fig.add_subplot(1, 1, 1)
axis.set_box_aspect(0.5)
axis.set_xlabel("Simulation time")
axis.set_ylabel("l2-norm residual")
axis.xaxis.set_major_formatter(FormatStrFormatter("%.3f"))
axis.set_yscale("log")

img_1 = axis.plot(tx, res_bf_med, linestyle="solid", color="blue", linewidth=3)
img_1f = axis.fill_between(tx, res_bf_max, res_bf_min, alpha=0.2, color="blue")
img_2 = axis.plot(tx, res_af_med, linestyle="solid", color="red", linewidth=3)
img_2f = axis.fill_between(tx, res_af_max, res_af_min, alpha=0.2, color="red")
img_3 = axis.plot(tx, res_aa_med, linestyle="solid", color="black", linewidth=3)
img_3f = axis.fill_between(
    tx, res_aa_max, res_aa_min, alpha=0.2, color="black", facecolor="grey", hatch="/"
)
r = axis.get_ylim()
axis.set_ylim((r[0] * 1e-1, r[1]))

axis.legend(
    img_1 + [img_1f] + img_2 + [img_2f] + img_3 + [img_3f],
    [
        "med. before flash",
        "range bf",
        "med. after flash",
        "range af",
        "med. after re-discr.",
        "range ad",
    ],
    loc="upper center",
    bbox_to_anchor=(0.5, 1.1),
    ncol=3,
    fancybox=True,
    shadow=True,
    markerscale=3,
)
axis.hlines(
    y=newton_tol, xmin=0, xmax=T_end, linewidth=3, color="black", linestyles="dashed"
)
axis.text(T_end, newton_tol, "tol")
# endregion

# region broken axis residual

# fig, (ax1, ax2) = plt.subplots(2, 1, sharex=True, figsize=(2 * 8., 8.))
# fig.subplots_adjust(hspace=0.05)  # adjust space between Axes
# ax2.set_xlabel("Simulation time")
# ax1.set_ylabel("l2-norm residual")
# ax2.xaxis.set_major_formatter(FormatStrFormatter('%.3f'))
# ax1.set_yscale('log')
# ax2.set_yscale('log')

# # plot the same data on both Axes
# img_1 = ax1.plot(
#     tx, np.array(res_bf_avg), linestyle="solid", color="blue", linewidth=3
# )
# img_1f = ax1.fill_between(
#     tx, np.array(res_bf_max), np.array(res_bf_min), alpha=0.2, color='blue'
# )
# img_2 = ax1.plot(
#     tx, np.array(res_af_avg), linestyle="solid", color="red", linewidth=3
# )
# img_2f = ax1.fill_between(
#     tx, np.array(res_af_max), np.array(res_af_min), alpha=0.2, color='red'
# )
# img_3 = ax1.plot(
#     tx, np.array(res_aa_avg), linestyle="solid", color="black", linewidth=3
# )
# img_3f = ax1.fill_between(
#     tx, np.array(res_aa_max), np.array(res_aa_min), alpha=0.2, color='black', facecolor='grey', hatch='/'
# )
# ax1.legend(
#     img_1 + [img_1f] + img_2 + [img_2f] + img_3 + [img_3f],
#     ['avg before flash', 'range bf', 'avg after flash', 'range af', 'avg at assembly', 'range aa'],
#     loc='upper center',
#     bbox_to_anchor=(0.5, 1.1),
#     ncol=3,
#     fancybox=True,
#     shadow=True,
#     markerscale=3
# )

# img_1 = ax2.plot(
#     tx, np.array(res_bf_avg), linestyle="solid", color="blue", linewidth=3
# )
# img_1f = ax2.fill_between(
#     tx, np.array(res_bf_max), np.array(res_bf_min), alpha=0.2, color='blue'
# )
# img_2 = ax2.plot(
#     tx, np.array(res_af_avg), linestyle="solid", color="red", linewidth=3
# )
# img_2f = ax2.fill_between(
#     tx, np.array(res_af_max), np.array(res_af_min), alpha=0.2, color='red'
# )
# img_3 = ax2.plot(
#     tx, np.array(res_aa_avg), linestyle="solid", color="black", linewidth=3
# )
# img_3f = ax2.fill_between(
#     tx, np.array(res_aa_max), np.array(res_aa_min), alpha=0.2, color='black', facecolor='grey', hatch='/'
# )

# # zoom-in / limit the view to different portions of the data
# ax1.set_ylim((10e2, 40e6))
# ax2.set_ylim((newton_tol, 10e-4))

# # hide the spines between ax and ax2
# ax1.spines.bottom.set_visible(False)
# ax2.spines.top.set_visible(False)
# ax1.xaxis.tick_top()
# ax1.tick_params(labeltop=False)  # don't put tick labels at the top
# ax2.xaxis.tick_bottom()

# d = .5  # proportion of vertical to horizontal extent of the slanted line
# kwargs = dict(marker=[(-1, -d), (1, d)], markersize=12,
#               linestyle="none", color='k', mec='k', mew=1, clip_on=False)
# ax1.plot([0, 1], [0, 0], transform=ax1.transAxes, **kwargs)
# ax2.plot([0, 1], [1, 1], transform=ax2.transAxes, **kwargs)

# endregion

fig.tight_layout(pad=0.05, w_pad=1)
fig.savefig(
    str(pathlib.Path("./visualization/residuals.png").resolve()),
    format="png",
    dpi=400,
)
>>>>>>> acd5d162
<|MERGE_RESOLUTION|>--- conflicted
+++ resolved
@@ -28,10 +28,6 @@
 # os.environ["NUMBA_DISABLE_JIT"] = "1"
 compile_time = 0.0
 
-<<<<<<< HEAD
-
-=======
->>>>>>> acd5d162
 logging.basicConfig(level=logging.INFO)
 logging.getLogger("porepy").setLevel(logging.INFO)
 logging.getLogger("numba").setLevel(logging.WARNING)
@@ -100,11 +96,6 @@
         flash.heavy_ball_momentum = False
         flash.armijo_parameters["rho"] = 0.99
         flash.armijo_parameters["kappa"] = 0.4
-<<<<<<< HEAD
-        flash.armijo_parameters["max_iter"] = 50
-        flash.npipm_parameters["u1"] = 1.0
-        flash.npipm_parameters["u2"] = 10.0 if self.equilibrium_type == "p-T" else 1.0
-=======
         flash.armijo_parameters["max_iter"] = (
             50 if self.equilibrium_type == "p-T" else 30
         )
@@ -112,7 +103,6 @@
         flash.npipm_parameters["u2"] = (
             10.0  # if self.equilibrium_type == "p-T" else 1.0
         )
->>>>>>> acd5d162
         flash.npipm_parameters["eta"] = 0.5
         flash.initialization_parameters["N1"] = 3
         flash.initialization_parameters["N2"] = 1
@@ -147,32 +137,6 @@
         if np.any(sat_sum > 1 + unity_tolerance):
             raise ValueError("Saturations violate unity constraint")
         y_sum = np.sum(fluid_state.y, axis=0)
-<<<<<<< HEAD
-        if np.any(y_sum > 1 + unity_tolerance):
-            raise ValueError("Phase fractions violate unity constraint")
-        if np.any(fluid_state.y < 0 - unity_tolerance) or np.any(
-            fluid_state.y > 1 + unity_tolerance
-        ):
-            raise ValueError("Phase fractions out of bound.")
-        if np.any(fluid_state.sat < 0 - unity_tolerance) or np.any(
-            fluid_state.sat > 1 + unity_tolerance
-        ):
-            raise ValueError("Phase fractions out of bound.")
-
-        for j, phase in enumerate(fluid_state.phases):
-            x_sum = phase.x.sum(axis=0)
-            if np.any(x_sum > 1 + unity_tolerance):
-                raise ValueError(
-                    f"Extended fractions in phase {j} violate unity constraint."
-                )
-            if np.any(phase.x < 0 - unity_tolerance) or np.any(
-                phase.x > 1 + unity_tolerance
-            ):
-                raise ValueError(f"Extended fractions in phase {j} out of bound.")
-            idx = x_sum > 1.0
-            if np.any(idx):
-                phase.x[:, idx] = ppc.normalize_rows(phase.x[:, idx].T).T
-=======
         idx = fluid_state.y < 0
         if np.any(idx):
             fluid_state.y[idx] = 0.0
@@ -210,7 +174,6 @@
             #     phase.x > 1 + unity_tolerance
             # ):
             #     raise ValueError(f"Extended fractions in phase {j} out of bound.")
->>>>>>> acd5d162
 
         return fluid_state
 
@@ -229,28 +192,6 @@
             logger.warning(
                 f"Flash from iterate state failed in {failure.sum()} cases."
                 + " Re-starting with computation of initial guess."
-<<<<<<< HEAD
-            )
-
-            print("failure at")
-            print(
-                "z: ",
-                [
-                    comp.fraction(sds).value(self.equation_system)[failure]
-                    for comp in self.fluid_mixture.components
-                ],
-            )
-            print("p: ", self.pressure(sds).value(self.equation_system)[failure])
-            print("h: ", self.enthalpy(sds).value(self.equation_system)[failure])
-            print("T: ", self.temperature(sds).value(self.equation_system)[failure])
-            # no initial guess, and this model uses only p-h flash.
-            flash_kwargs = {
-                "z": [
-                    comp.fraction(sds).value(self.equation_system)[failure]
-                    for comp in self.fluid_mixture.components
-                ],
-                "p": self.pressure(sds).value(self.equation_system)[failure],
-=======
             )
             z = [
                 comp.fraction(sds).value(self.equation_system)[failure]
@@ -265,24 +206,13 @@
             flash_kwargs = {
                 "z": z,
                 "p": p,
->>>>>>> acd5d162
                 "parameters": self.flash_params,
             }
 
             if self.equilibrium_type == "p-h":
-<<<<<<< HEAD
-                flash_kwargs["h"] = self.enthalpy(sds).value(self.equation_system)[
-                    failure
-                ]
-            elif self.equilibrium_type == "p-T":
-                flash_kwargs["T"] = self.temperature(sds).value(self.equation_system)[
-                    failure
-                ]
-=======
                 flash_kwargs["h"] = h
             elif self.equilibrium_type == "p-T":
                 flash_kwargs["T"] = T
->>>>>>> acd5d162
 
             sub_state, sub_success, _ = self.flash.flash(**flash_kwargs)
 
@@ -292,10 +222,7 @@
             success[failure] = sub_success
             fluid_state.T[failure] = sub_state.T
             fluid_state.h[failure] = sub_state.h
-<<<<<<< HEAD
-=======
             fluid_state.rho[failure] = sub_state.rho
->>>>>>> acd5d162
 
             for j in range(len(fluid_state.phases)):
                 fluid_state.sat[j][failure] = sub_state.sat[j]
@@ -352,13 +279,8 @@
     _p_IN: float
     _p_OUT: float
 
-<<<<<<< HEAD
-    _p_INIT: float = 15e6
-    _T_INIT: float = 550.0
-=======
     _p_INIT: float = 12e6
     _T_INIT: float = 540.0
->>>>>>> acd5d162
     _z_INIT: dict[str, float] = {"H2O": 0.995, "CO2": 0.005}
 
     def initial_pressure(self, sd: pp.Grid) -> np.ndarray:
@@ -402,28 +324,16 @@
     _T_INIT: float
     _z_INIT: dict[str, float]
 
-<<<<<<< HEAD
-    _p_IN: float = InitialConditions._p_INIT + 5e6
-=======
     _p_IN: float = 15e6
->>>>>>> acd5d162
     _p_OUT: float = InitialConditions._p_INIT
 
     _T_IN: float = InitialConditions._T_INIT
     _T_OUT: float = InitialConditions._T_INIT
-<<<<<<< HEAD
-    _T_HEATED: float = 620.0  # InitialConditions._T_INIT
-
-    _z_IN: dict[str, float] = {
-        "H2O": InitialConditions._z_INIT["H2O"] - 0.005,
-        "CO2": InitialConditions._z_INIT["CO2"] + 0.005,
-=======
     _T_HEATED: float = 630.0
 
     _z_IN: dict[str, float] = {
         "H2O": InitialConditions._z_INIT["H2O"] - 0.105,
         "CO2": InitialConditions._z_INIT["CO2"] + 0.105,
->>>>>>> acd5d162
     }
     _z_OUT: dict[str, float] = {
         "H2O": InitialConditions._z_INIT["H2O"],
@@ -572,10 +482,7 @@
 dt_init = 1 * days * t_scale / 4
 max_iterations = 80
 newton_tol = 1e-6
-<<<<<<< HEAD
-=======
 newton_tol_increment = newton_tol
->>>>>>> acd5d162
 
 time_manager = pp.TimeManager(
     schedule=[0, T_end],
@@ -593,13 +500,8 @@
     {
         "permeability": 1e-8,
         "porosity": 0.2,
-<<<<<<< HEAD
-        "thermal_conductivity": 30.0,
-        "specific_heat_capacity": 0.0,
-=======
         "thermal_conductivity": 1000.0,
         "specific_heat_capacity": 500.0,
->>>>>>> acd5d162
     }
 )
 material_constants = {"solid": solid_constants}
@@ -621,11 +523,7 @@
     "reduce_linear_system_q": False,
     "time_manager": time_manager,
     "max_iterations": max_iterations,
-<<<<<<< HEAD
-    "nl_convergence_tol": newton_tol,
-=======
     "nl_convergence_tol": newton_tol_increment,
->>>>>>> acd5d162
     "nl_convergence_tol_res": newton_tol,
     "prepare_simulation": False,
     "progressbars": True,
@@ -637,11 +535,6 @@
 
 t_0 = time.time()
 model.prepare_simulation()
-<<<<<<< HEAD
-print(f"Finished prepare_simulation in {time.time() - start} seconds")
-pp.run_time_dependent_model(model, params)
-# pp.plot_grid(model.mdg, "pressure", figsize=(10, 8), plot_2d=True)
-=======
 prep_sim_time = time.time() - t_0
 compile_time += prep_sim_time
 t_0 = time.time()
@@ -924,5 +817,4 @@
     str(pathlib.Path("./visualization/residuals.png").resolve()),
     format="png",
     dpi=400,
-)
->>>>>>> acd5d162
+)