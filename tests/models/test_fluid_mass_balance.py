"""Provides tests for AD methods used in the single phase flow model.

We provide two tests:

    (1) `test_tested_vs_testable_methods_single_phase_flow`: This test checks that
      all the testable methods (see docstring of
      `models.get_model_methods_returning_ad_operator()` to see what constitutes
      a testable method) of the single-phase flow model are included in the
      parametrization of `test_ad_operator_methods_single_phase_flow`, and

    (2) `test_ad_operator_methods_single_phase_flow`: A parametrized test where each
      tested method is evaluated and their output is compared to expected values.

"""

from __future__ import annotations

import copy
from typing import Literal, Optional

import numpy as np
import pytest
import scipy.sparse as sps

import porepy as pp
from porepy.applications.discretizations.flux_discretization import FluxDiscretization
from porepy.applications.md_grids.model_geometries import (
    CubeDomainOrthogonalFractures,
    SquareDomainOrthogonalFractures,
)
from porepy.applications.test_utils import models, well_models
from porepy.models.fluid_mass_balance import SinglePhaseFlow
from porepy.applications.material_values.solid_values import (
    extended_granite_values_for_testing as granite_values,
)
from porepy.applications.material_values.fluid_values import (
    extended_water_values_for_testing as water_values,
)

@pytest.fixture(scope="function")
def model_setup():
    """Minimal compressible single-phase flow setup with two intersecting fractures.

    The model is set up with realistic physical parameters using water and granite.
    A 2x2 Cartesian grid on a unit domain is employed. One horizontal and one vertical
    fractures are included in the domain. This results in the following `mdg`:

        Maximum dimension present: 2
        Minimum dimension present: 0
        1 grids of dimension 2 with in total 4 cells
        2 grids of dimension 1 with in total 4 cells
        1 grids of dimension 0 with in total 1 cells
        2 interfaces between grids of dimension 2 and 1 with in total 8 mortar cells.
        2 interfaces between grids of dimension 1 and 0 with in total 4 mortar cells.

    Non-zero (but constant) states for the primary variables (pressure and interface
    fluxes) are assigned to the `iterate` states. Note that the model is not
    effectively run, but it is discretized via `prepare_simulation()`.

    Returns:
        Prepared-for-simulation model with non-trivial primary variables.

    """

    class Model(SquareDomainOrthogonalFractures, SinglePhaseFlow):
        """Single phase flow model in a domain with two intersecting fractures."""

    # Material constants
    solid = pp.SolidConstants(**granite_values)
    fluid = pp.FluidComponent(**water_values)
    # Declare model parameters
    params = {
        "material_constants": {"solid": solid, "fluid": fluid},
        "fracture_indices": [0, 1],
        "grid_type": "cartesian",
        "meshing_arguments": {"cell_size_x": 0.5, "cell_size_y": 0.5},
    }

    # Instantiate the model setup
    setup = Model(params)

    # Prepare to simulate
    setup.prepare_simulation()

    # Set constant but non-zero values for the primary variables
    setup.equation_system.set_variable_values(
        200 * pp.BAR * np.ones(setup.mdg.num_subdomain_cells()),
        [setup.pressure_variable],
        iterate_index=0,
    )
    setup.equation_system.set_variable_values(
        1e-12 * np.ones(setup.mdg.num_interface_cells()),
        [setup.interface_darcy_flux_variable],
        iterate_index=0,
    )

    return setup


@pytest.fixture(scope="function")
def all_tested_methods(request) -> list[str]:
    """Get all tested methods.

    Parameters:
        request: PyTest request object.

    Returns:
        List of all tested methods in `test_ad_operator_methods_single_phase_flow`.

    """
    # Declare name of the test.
    test_name = "test_ad_operator_methods_single_phase_flow"

    # Retrieve all tests that are part of the parametrization.
    tests = [
        item.name for item in request.session.items if item.name.startswith(test_name)
    ]

    # Filter the name of the first parameter from the pytest.mark.parametrize
    tested_methods = [test[test.find("[") + 1 : test.find("-")] for test in tests]

    return tested_methods


@pytest.fixture(scope="function")
def all_testable_methods(model_setup) -> list[str]:
    """Get all testable methods.

    Parameters:
        model_setup: Single-phase flow model setup after `prepare_simulation()`
            has been called.

    Returns:
        List of all possible testable methods for the model.

    """
    return models.get_model_methods_returning_ad_operator(model_setup)


def test_tested_vs_testable_methods_single_phase_flow(
    all_tested_methods: list[str],
    all_testable_methods: list[str],
) -> None:
    """Test whether all the tested methods coincide with all the testable methods.

    Note:
        This test will fail if it is run in isolation since it relies on the
        collection of the tests from `test_ad_operator_methods_single_phase_flow`.
        As long as such tests are part of the pytest session, this should work fine.

    Parameters:
        all_tested_methods: List of all tested methods.
        all_testable_methods: List of all testable methods.

    """
    # Failure here could mean two things:
    #
    #   (1) The `all_tested_methods` fixture is an empty list due to the tests
    #       from `test_ad_operator_methods_single_phase_flow` not being collected (see
    #       the Note in the docstring), or
    #
    #   (2) There is at least one method that was added/renamed in the core, but it was
    #       not included/updated in the parametrization of
    #       `test_ad_operator_methods_single_phase_flow`. To fix the test, please add
    #       the missing method with the expected value as part of the parametrization of
    #       `test_ad_operator_methods_single_phase_flow`. If you don't know which method
    #       is missing, add a break point before the "assert" and compare the list of
    #       `testable_methods` with the list of `tested_methods`. Remember to debug
    #       while running all the tests from the module so that you don't incur in (1).
    #
    assert all_tested_methods == all_testable_methods


# NOTE: The tests for darcy_flux, fluid_flux, fluid_flux, fluid_source,
# interface_darcy_flux_equation, interface_fluid_flux, interface_flux_equation,
# mass_balance_equation, normal_permeability, skin_factor, and pressure_trace were based
# on different water fluid values in PorePy 1.10.0 and prior. The new expected values
# for each test are copied from the test's output. We rely on the correctness of the
# previous tests for this choice.
@pytest.mark.parametrize(
    "method_name, expected_value, dimension_restriction",
    [
<<<<<<< HEAD
        # Combination of mobility and fluid density = rho/mu
        # = rho_ref * exp(c_f * (p - p_ref)) / mu = 1000 * exp(4e-10 * 2e7) /  0.001
        ("advection_weight_mass_balance", 1008032.0855042734, None),
        ("aperture", np.array([1, 1, 1, 1, 0.01, 0.01, 0.01, 0.01, 0.01]), None),
=======
        ("aperture", np.array([1, 1, 1, 1, 1e-3, 1e-3, 1e-3, 1e-3, 1e-3]), None),
>>>>>>> e2063a0e
        ("combine_boundary_operators_darcy_flux", np.zeros(24), None),
        # Darcy flux.
        (
            "darcy_flux",
            np.array(
                [
                    -2.0e-10,
                    -1.0e-12,
                    2.0e-10,
                    -2.0e-10,
                    -1.0e-12,
                    2.0e-10,
                    -2.0e-10,
                    -2.0e-10,
                    -1.0e-12,
                    -1.0e-12,
                    2.0e-10,
                    2.0e-10,
                    1.0e-12,
                    1.0e-12,
                    1.0e-12,
                    1.0e-12,
                    -4.0e-13,
                    -1.0e-12,
                    4.0e-13,
                    1.0e-12,
                    -4.0e-13,
                    -1.0e-12,
                    4.0e-13,
                    1.0e-12,
                ]
            ),
            None,
        ),
        (
            "equivalent_well_radius",
            np.array([0.1, 0.1, 0.1, 0.1, 0.1, 0.1, 0.1, 0.1, 0.2]),
            None,
        ),
        ("fluid_compressibility", water_values["compressibility"], None),
        # Values of the mass fluxes (i.e., scaling with rho/mu is incorporated).
        (
            "fluid_flux",
            np.array(
                [
                    -1.99241517e-04,
                    -1.00533254e-06,
                    2.01066509e-04,
                    -1.99241517e-04,
                    -1.00533254e-06,
                    2.01066509e-04,
                    -1.99241517e-04,
                    -1.99241517e-04,
                    -1.00533254e-06,
                    -1.00533254e-06,
                    2.01066509e-04,
                    2.01066509e-04,
                    1.00533254e-06,
                    1.00533254e-06,
                    1.00533254e-06,
                    1.00533254e-06,
                    -3.98483034e-07,
                    -1.00533254e-06,
                    4.02133017e-07,
                    1.00533254e-06,
                    -3.98483034e-07,
                    -1.00533254e-06,
                    4.02133017e-07,
                    1.00533254e-06,
                ]
            ),
            None,
        ),
        # fluid_mass = rho * phi * specific_volume
        (
            "fluid_mass",
            np.array(
                [
                    3.27386543e00,
                    3.27386543e00,
                    3.27386543e00,
                    3.27386543e00,
                    6.54773085e-03,
                    6.54773085e-03,
                    6.54773085e-03,
                    6.54773085e-03,
                    1.30954617e-05,
                ]
            ),
            None,
        ),
        # Only sources from interface fluxes are non-zero. External sources are zero.
        (
            "fluid_source",
            np.array(
                [
                    [
                        0.0,
                        0.0,
                        0.0,
                        0.0,
                        2.01066509e-06,
                        2.01066509e-06,
                        2.01066509e-06,
                        2.01066509e-06,
                        4.02133017e-06,
                    ]
                ]
            ),
            None,
        ),
        ("interface_darcy_flux_equation", 5.00001e-07, None),
        ("interface_fluid_flux", 1.00533254e-06, None),
        ("interface_flux_equation", 5.00001e-07, None),
        ("interface_vector_source_darcy_flux", 0, None),
        (
            "mass_balance_equation",
            np.array(
                [
                    3.01159202e-02,
                    3.01177451e-02,
                    3.01177451e-02,
                    3.01195701e-02,
                    5.88240034e-05,
                    5.88276534e-05,
                    5.88240034e-05,
                    5.88276534e-05,
                    -3.90246847e-06,
                ]
            ),
            None,
        ),
<<<<<<< HEAD
        ("normal_permeability", 1.0, None),
        ("permeability", 1e-20, None),
        ("porosity", 7e-3, None),
=======
        # Mobility = 1 / mu
        ("mobility", 1.0 / (water_values["viscosity"]), None),
        # Combination of mobility and fluid density = rho / mu
        # Mobility_rho = rho_ref * exp(c_f * (p - p_ref)) / mu
        (
            "mobility_rho",
            water_values["density"]
            * np.exp(water_values["compressibility"] * 200 * pp.BAR)
            / water_values["viscosity"],
            None,
        ),
        ("normal_permeability", granite_values["normal_permeability"], None),
        ("permeability", granite_values["permeability"], None),
        ("porosity", granite_values["porosity"], None),
>>>>>>> e2063a0e
        ("pressure", 200 * pp.BAR, None),
        # pressure_exponential = exp(c_f * (p - p_ref))
        (
            "pressure_exponential",
            np.exp(water_values["compressibility"] * 200 * pp.BAR),
            None,
        ),
        (
            "pressure_trace",
            np.array(
                [
                    0.00e00,
                    19900000,
                    0.00e00,
                    0.00e00,
                    19900000,
                    0.00e00,
                    0.00e00,
                    0.00e00,
                    19900000,
                    19900000,
                    0.00e00,
                    0.00e00,
                    19900000,
                    19900000,
                    19900000,
                    19900000,
                    0.00e00,
                    -29999999.99999999,
                    0.00e00,
                    -29999999.99999999,
                    0.00e00,
                    -29999999.99999999,
                    0.00e00,
                    -29999999.99999999,
                ]
            ),
            None,
        ),
        # ("reference_pressure", 0, None),
<<<<<<< HEAD
        ("skin_factor", 0, None),
        ("tangential_component", np.array([[1.0, 0.0]]), 0),  # check only for 0d
        # Must be the same in the 1-phase, 1-component case as advection_weight_mass_balance
        ("total_mobility", 1008032.0855042734, None),
        ("well_fluid_flux", 0, 2),  # use dim_restriction=2 to ignore well flux
        ("well_flux_equation", 0, 2),  # use dim_restriction=2 to ignore well equation
        ("well_radius", 0.1, None),
        # Testing of methods with deeper namespace
        ("fluid.density", 1000 * np.exp(4e-10 * 200 * pp.BAR), None),
        ("fluid.specific_volume", 1. / (1000 * np.exp(4e-10 * 200 * pp.BAR)), None),
        ("fluid.reference_phase.density", 1000 * np.exp(4e-10 * 200 * pp.BAR), None),
        ("fluid.reference_phase.specific_volume", 1. / (1000 * np.exp(4e-10 * 200 * pp.BAR)), None),
        ("fluid.reference_phase.viscosity", 0.001, None),
=======
        ("skin_factor", granite_values["skin_factor"], None),
        ("tangential_component", np.array([[1.0, 0.0]]), 0),  # Check only for 0d.
        ("well_fluid_flux", 0, 2),  # Use dim_restriction=2 to ignore well flux.
        ("well_flux_equation", 0, 2),  # Use dim_restriction=2 to ignore well equation.
        ("well_radius", granite_values["well_radius"], None),
        # Testing of methods with deeper namespace.
        # rho = rho_ref * exp(c_f * (p - p_ref))
        (
            "fluid.density",
            water_values["density"]
            * np.exp(water_values["compressibility"] * 200 * pp.BAR),
            None,
        ),
        # specific_volume = 1 / (rho_ref * exp(c_f * (p - p_ref)))
        (
            "fluid.specific_volume",
            1.0
            / (
                water_values["density"]
                * np.exp(water_values["compressibility"] * 200 * pp.BAR)
            ),
            None,
        ),
        (
            "fluid.reference_phase.density",
            water_values["density"]
            * np.exp(water_values["compressibility"] * 200 * pp.BAR),
            None,
        ),
        (
            "fluid.reference_phase.specific_volume",
            1.0
            / (
                water_values["density"]
                * np.exp(water_values["compressibility"] * 200 * pp.BAR)
            ),
            None,
        ),
        ("fluid.reference_phase.viscosity", water_values["viscosity"], None),
>>>>>>> e2063a0e
    ],
)
def test_ad_operator_methods_single_phase_flow(
    model_setup,
    method_name: str,
    expected_value: float | np.ndarray,
    dimension_restriction: int | None,
) -> None:
    """Test that Ad operator methods return expected values.

    Parameters:
        model_setup: Prepared-for-simulation single phase flow model setup.
        method_name: Name of the method to be tested.
        expected_value: The expected value from the evaluation.
        dimension_restriction: Dimension in which the method is restricted. If None,
            all valid dimensions for the method will be considered. Can also be used
            to test a method that is valid in all dimensions, but for the sake of
            compactness, only tested in one dimension.

    """
    # Processing name space.
    method_namespace = method_name.split(".")
    owner = model_setup
    # loop top to bottom through namespace to get to the actual method defined on some
    # grids and returning an operator.
    for name in method_namespace:
        method = getattr(owner, name)
        owner = method

    # Obtain list of subdomain or interface grids where the method is defined.
    domains = models.subdomains_or_interfaces_from_method_name(
        model_setup.mdg,
        method,
        dimension_restriction,
    )

    # Obtain operator in AD form.
    operator = method(domains)

    # Discretize (if necessary), evaluate, and retrieve numerical values.
    operator.discretize(model_setup.mdg)
    val = operator.value(model_setup.equation_system)

    if isinstance(val, sps.bsr_matrix):  # needed for `tangential_component`
        val = val.toarray()

    # Compare the actual and expected values.
    assert np.allclose(val, expected_value, rtol=1e-8, atol=1e-15)

@pytest.mark.parametrize(
    "method_name, p_or_c, expected_value",
    [
        ('phase_mobility', 'phase', 1 / 0.001),
        ('fractional_phase_mobility', 'phase', 1),
        ('component_mobility', 'component', 1008032.0855042734),
        ('fractional_component_mobility', 'component', 1),
    ]
)
def test_mobility_single_phase_flow(
    model_setup: pp.PorePyModel,
    method_name: str,
    p_or_c: Literal['phase', 'component'],
    expected_value: float,
) -> None:
    """Tests the evaluation of various mobility methods in the single-phase,
    single-component model.

    Fractional mobilities must be 1.
    The phase and component mobility must be equal to the total mobility.

    """
    # mobilities are only defined on subdomains
    domains = model_setup.mdg.subdomains()

    assert model_setup.fluid.num_components == 1
    assert model_setup.fluid.num_phases == 1

    if p_or_c == 'phase':
        instance = model_setup.fluid.reference_phase
    elif p_or_c == 'component':
        instance = model_setup.fluid.reference_component
    else:
        assert False, 'Unclear test input'

    # Fetching method and calling it with the right instance
    op: pp.ad.Operator = getattr(model_setup, method_name)(instance, domains)
    val = op.value(model_setup.equation_system)
    # Compare the actual and expected values.
    assert np.allclose(val, expected_value, rtol=1e-8, atol=1e-15)

@pytest.mark.parametrize(
    "units",
    [
        {"m": 2, "kg": 3, "s": 1, "K": 1},
    ],
)
def test_unit_conversion(units):
    """Test that solution is independent of units.

    Parameters:
        units (dict): Dictionary with keys as those in
            :class:`~pp.compositional.materials.Constants`.

    """

    class Model(SquareDomainOrthogonalFractures, SinglePhaseFlow):
        """Single phase flow model in a domain with two intersecting fractures."""

        def bc_values_pressure(self, boundary_grid: pp.BoundaryGrid) -> np.ndarray:
            """Ensure nontrivial solution."""
            vals = self.reference_variable_values.pressure * np.ones(
                boundary_grid.num_cells
            )
            faces = self.domain_boundary_sides(boundary_grid).east
            vals[faces] += self.units.convert_units(1e5, "Pa")
            return vals

    solid_vals = pp.solid_values.extended_granite_values_for_testing
    fluid_vals = water_values
    numerical_vals = pp.numerical_values.extended_numerical_values_for_testing
    ref_vals = pp.reference_values.extended_reference_values_for_testing
    solid = pp.SolidConstants(**solid_vals)
    fluid = pp.FluidComponent(**fluid_vals)
    numerical = pp.NumericalConstants(**numerical_vals)
    reference_values = pp.ReferenceVariableValues(**ref_vals)
    params = {
        "times_to_export": [],  # Suppress output for tests
        "fracture_indices": [0, 1],
        "cartesian": True,
        "material_constants": {"solid": solid, "fluid": fluid, "numerical": numerical},
        "reference_variable_values": reference_values,
    }
    solver_params = {
        "nl_convergence_tol_res": 1e-12,
        "nl_convergence_tol": 1,
    }
    reference_params = copy.deepcopy(params)
    reference_params["file_name"] = "unit_conversion_reference"
    reference_solver_params = copy.deepcopy(solver_params)

    # Create model and run simulation
    setup_0 = Model(reference_params)
    pp.run_time_dependent_model(setup_0, reference_solver_params)

    params["units"] = pp.Units(**units)
    setup_1 = Model(params)

    pp.run_time_dependent_model(setup_1, solver_params)
    variables = [setup_1.pressure_variable, setup_1.interface_darcy_flux_variable]
    variable_units = ["Pa", "Pa * m^2 * s^-1"]
    models.compare_scaled_primary_variables(setup_0, setup_1, variables, variable_units)
    flux_names = ["darcy_flux", "fluid_flux"]
    flux_units = ["Pa * m^2 * s^-1", "kg * m^-1 * s^-1"]
    # No domain restrictions.
    domain_dimensions = [None, None]
    models.compare_scaled_model_quantities(
        setup_0, setup_1, flux_names, flux_units, domain_dimensions
    )


class WellModel(
    well_models.OneVerticalWell,
    models.OrthogonalFractures3d,
    well_models.BoundaryConditionsWellSetup,
    well_models.WellPermeability,
    pp.SinglePhaseFlow,
):
    pass


def test_well_incompressible_pressure_values():
    """One central vertical well, one horizontal fracture.

    The well is placed such that the pressure at the fracture is log distributed, up to
    the effect of the low-permeable matrix.

    """
    params = {
        # Set impermeable matrix
        "material_constants": {
            "solid": pp.SolidConstants(permeability=1e-6 / 4, well_radius=0.01)
        },
        # Use only the horizontal fracture of OrthogonalFractures3d
        "fracture_indices": [2],
    }

    setup = WellModel(params)
    pp.run_time_dependent_model(setup)
    # Check that the matrix pressure is close to linear in z
    matrix = setup.mdg.subdomains(dim=3)[0]
    matrix_pressure = setup.pressure([matrix]).value(setup.equation_system)
    dist = np.absolute(matrix.cell_centers[2, :] - 0.5)
    p_range = np.max(matrix_pressure) - np.min(matrix_pressure)
    expected_p = p_range * (0.5 - dist) / 0.5
    diff = expected_p - matrix_pressure
    # This is a very loose tolerance, but the pressure is not exactly linear due to the
    # the fracture pressure distribution and grid effects.
    assert np.max(np.abs(diff / p_range)) < 1e-1
    # With a matrix permeability of 1/4e-6, the pressure drop for a unit flow rate is
    # (1/2**2) / 1/4e-6 = 1e6: 1/2 for splitting flow in two directions (top and
    # bottom), and 1/2 for the distance from the fracture to the boundary.
    assert np.isclose(np.max(matrix_pressure), 1e6, rtol=1e-1)
    # In the fracture, check that the pressure is log distributed
    fracs = setup.mdg.subdomains(dim=2)
    fracture_pressure = setup.pressure(fracs).value(setup.equation_system)
    sd = fracs[0]
    injection_cell = sd.closest_cell(np.atleast_2d([0.5, 0.5, 0.5]).T)
    # Check that the injection cell is the one with the highest pressure
    assert np.argmax(fracture_pressure) == injection_cell
    pt = sd.cell_centers[:, injection_cell]
    dist = pp.distances.point_pointset(pt, sd.cell_centers)
    min_p = 1e6
    scale_dist = np.exp(-np.max(dist))
    perm = 1e-3
    expected_p = min_p + 1 / (4 * np.pi * perm) * np.log(dist / scale_dist)
    assert np.isclose(np.min(fracture_pressure), min_p, rtol=1e-2)
    wells = setup.mdg.subdomains(dim=0)
    well_pressure = setup.pressure(wells).value(setup.equation_system)

    # Check that the pressure drop from the well to the fracture is as expected The
    # Peacmann well model is: u = 2 * pi * k * h * (p_fracture - p_well) / ( ln(r_e /
    # r_well) + S) We assume r_e = 0.20 * meas(injection_cell). h is the aperture, and
    # the well radius is 0.01 and skin factor 0. With a permeability of 0.1^2/12
    # and unit flow rate, the pressure drop is p_fracture - p_well = 1 / (2 * pi * 1e-3
    # * 0.1) * ln(0.2 / 0.1)
    k = 1e-2 / 12
    r_e = np.sqrt(sd.cell_volumes[injection_cell]) * 0.2
    dp_expected = 1 / (2 * np.pi * k * 0.1) * np.log(r_e / 0.01)
    dp = well_pressure[0] - fracture_pressure[injection_cell]
    assert np.isclose(dp, dp_expected, rtol=1e-4)


# Definition of parameter space for gravity tests
# For most tests, we want to combine the following parameters:
#     - discretization method
#     - number of nodes in the mortar grid
#     - number of nodes in the 1d fracture grid
#     - grid type (cartesian or simplex)
# Exceptions (if statements below):
#     - Simplex grids only give accurate results for mpfa discretization.
#     - The construction of non-matching grids does not support simplex grids.
# Some tests use tailored parameter combinations defined in the test function.
discretizations = ["mpfa", "tpfa"]

grid_types = ["cartesian", "simplex"]

mortar_nodes = [3, 4]

fracture_nodes = [2, 3, 4]

gravity_parameter_combinations = [
    (discretization_method, grid_type, num_nodes_mortar, num_nodes_1d)
    for discretization_method in discretizations
    for grid_type in grid_types
    for num_nodes_mortar in mortar_nodes
    for num_nodes_1d in fracture_nodes
    if not (
        grid_type == "simplex"
        and (discretization_method == "tpfa" or num_nodes_mortar != num_nodes_1d)
    )
]  # Skip some of these in quick tests, @EK?


def model_setup_gravity(
    dimension: int,
    model_params: dict,
    num_nodes_mortar: Optional[int] = None,
    num_nodes_1d: int = 3,
    neu_val_top: Optional[float] = None,
    dir_val_top: Optional[float] = None,
    discretization_method: Literal["mpfa", "tpfa"] = "mpfa",
    kn: float = 1e0,
    aperture: float = 1e-1,
    gravity_angle: float = 0,
) -> SinglePhaseFlow:
    """Create a single-phase flow model with gravity.

    Parameters:
        dimension: Dimension of the domain.
        model_params: Model parameters as passed to the model constructor.
        num_nodes_mortar: Number of nodes in the mortar grid. If None, no changes are
            made to the grid (default behavior with matching grids).
        num_nodes_1d: Number of nodes in the 1d fracture grid. Only used if
            num_nodes_mortar is not None.
        neu_val_top: Default None implies Dirichlet on top. If not None,
            the prescribed value will be applied as the Neumann bc value.
        dir_val_top: If not None, the prescribed value will be
            applied as the Dirichlet bc value. Note that neu_val_top takes precedent
            over dir_val_top.
        discretization_method: Name of discretization method.
        kn: Normal permeability of the fracture. Will be multiplied by aperture/2
            to yield the normal diffusivity.
        aperture: Fracture aperture.
        gravity_angle: Angle by which to rotate the applied vector source field.

    Returns:
        Single-phase flow model with gravity.

    """
    params = {
        "grid_type": "cartesian",
        "fracture_indices": [-1],  # Constant y and z coordinates in 2d and 3d, resp.
        "meshing_arguments": {"cell_size": 0.5},
        "darcy_flux_discretization": discretization_method,
    }
    params.update(model_params)
    params["material_constants"] = {
        "solid": pp.SolidConstants(normal_permeability=kn, residual_aperture=aperture)
    }
    if dimension == 2:
        Geometry = SquareDomainOrthogonalFractures
    else:
        Geometry = CubeDomainOrthogonalFractures

    class Model(
        Geometry, pp.constitutive_laws.GravityForce, SinglePhaseFlow, FluxDiscretization
    ):
        def set_geometry(self) -> None:
            super().set_geometry()
            if num_nodes_mortar is None:
                return

            if dimension != 2:
                raise NotImplementedError(
                    "Non-matching grids are only implemented for 2d."
                )

            for intf in self.mdg.interfaces():
                new_side_grids = {
                    s: pp.refinement.remesh_1d(g, num_nodes=num_nodes_mortar)
                    for s, g in intf.side_grids.items()
                }

                intf.update_mortar(new_side_grids, tol=1e-4)
                # refine the 1d-physical grid
                _, old_sd_1d = self.mdg.interface_to_subdomain_pair(intf)
                new_sd_1d = pp.refinement.remesh_1d(old_sd_1d, num_nodes=num_nodes_1d)
                new_sd_1d.compute_geometry()

                self.mdg.replace_subdomains_and_interfaces({old_sd_1d: new_sd_1d})
                intf.update_secondary(new_sd_1d, tol=1e-4)
            self.mdg.compute_geometry()

        def gravity_force(
            self, grids: list[pp.Grid] | list[pp.MortarGrid], material: str
        ) -> pp.ad.Operator:
            """Vector source term. Represents gravity effects.

            Parameters:
                grids: List of subdomain or interface grids where the vector source is
                    defined.
                material: Name of the material. Could be either "fluid" or "solid".

            Returns:
                Cell-wise nd-vector source term operator.

            """
            if np.isclose(gravity_angle, 0):
                # Normalize by the GravityForce class' default value.
                default = (
                    self.units.convert_units(pp.GRAVITY_ACCELERATION, "m*s^-2")
                    * self.fluid.reference_component.density
                )
                return super().gravity_force(grids, material) / default
            num_cells = int(np.sum([g.num_cells for g in grids]))
            values = np.zeros((self.nd, num_cells))
            # Angle of zero means force vector of [0, -1]
            values[1] = self.units.convert_units(-np.cos(gravity_angle), "m*s^-2")
            values[0] = self.units.convert_units(np.sin(gravity_angle), "m*s^-2")
            source = pp.wrap_as_dense_ad_array(values.ravel("F"), name="gravity force")
            return source

        def _bound_sides(
            self,
            grid: pp.Grid | pp.BoundaryGrid,
        ) -> tuple[np.ndarray, np.ndarray]:
            """Return the sides of the grid where tailored BCs are applied.

            Parameters:
                grid: Grid to provide boundary sides for.

            Returns:
                Tuple of arrays with the indices of the sides where the tailored BCs
                are applied. First one will always have Dirichlet BCs, second one will
                have Neumann BCs if neu_val_top is not None. Nonzero values are assigned
                to the top boundary.

            """
            sides = self.domain_boundary_sides(grid)
            if self.nd == 2:
                return sides.south, sides.north
            else:
                return sides.bottom, sides.top

        def bc_values_pressure(self, boundary_grid: pp.BoundaryGrid) -> np.ndarray:
            """Boundary pressure values.

            Parameters:
                grids: List of subdomain or interface grids where the boundary pressure
                    values are defined.

            Returns:
                Cell-wise nd-vector source term operator.

            """
            b_val = np.zeros(boundary_grid.num_cells)
            if boundary_grid.dim == (self.nd - 1) and dir_val_top is not None:
                b_val[self._bound_sides(boundary_grid)[1]] = dir_val_top
            return b_val

        def bc_values_darcy_flux(self, boundary_grid: pp.BoundaryGrid) -> np.ndarray:
            """Darcy flux values for the Neumann boundary condition.

            Parameters:
                boundary_grid: Boundary grid to provide values for.

            Returns:
                An array with ``shape=(boundary_grid.num_cells,)`` containing the
                volumetric Darcy flux values on the provided boundary grid. Zero unless
                ``neu_val_top`` is not None.

            """
            vals = np.zeros(boundary_grid.num_cells)
            if boundary_grid.parent.dim == self.nd and neu_val_top is not None:
                cells = self._bound_sides(boundary_grid)[1]
                vals[cells] = neu_val_top * boundary_grid.cell_volumes[cells]
            return vals

        def bc_type_darcy_flux(self, sd: pp.Grid) -> pp.BoundaryCondition:
            """Boundary conditions on all external boundaries.

            Parameters:
                sd: Subdomain grid on which to define boundary conditions.

            Returns:
                Boundary condition object. Dirichlet-type BC is assigned at the bottom.
                If neu_val_top is None, Dirichlet also on top.

            """
            # Define boundary faces.
            sides = self._bound_sides(sd)[0]
            if neu_val_top is None:
                sides += self._bound_sides(sd)[1]
            # Define boundary condition on all boundary faces.
            return pp.BoundaryCondition(sd, sides, "dir")

    return Model(params)


class TestMixedDimGravity:
    """Test gravity effects in a mixed-dimensional flow model."""

    def solve(self):
        pp.run_time_dependent_model(self.model, self.model.params)
        pressure = self.model.equation_system.get_variable_values(
            [self.model.pressure_variable], time_step_index=0
        )
        return pressure

    def verify_pressure(self, p_known: float = 0):
        """Verify that the pressure of all subdomains equals p_known."""
        pressure = self.model.equation_system.get_variable_values(
            [self.model.pressure_variable], time_step_index=0
        )
        assert np.allclose(pressure, p_known, rtol=1e-3, atol=1e-3)

    def verify_mortar_flux(self, u_known: float):
        """Verify that the mortar flux of all interfaces equals u_known."""
        flux = self.model.equation_system.get_variable_values(
            [self.model.interface_darcy_flux_variable], time_step_index=0
        )
        assert np.allclose(np.abs(flux), u_known, rtol=1e-3, atol=1e-3)

    def verify_hydrostatic(self, angle=0, a=1e-1):
        """Check that the pressure profile is hydrostatic, with the adjustment
        for the fracture.
        Without the fracture, the profile is expected to be linear within each
        subdomain, with a small additional jump of aperture at the fracture.
        The full range is
        0 (bottom) to -1- aperture (top).
        """
        mdg = self.model.mdg
        sd_primary = mdg.subdomains(dim=mdg.dim_max())[0]
        data_primary = mdg.subdomain_data(sd_primary)
        p_primary = pp.get_solution_values(
            name="pressure", data=data_primary, time_step_index=0
        )

        # The cells above the fracture
        vertical_dim = self.model.nd - 1
        h = sd_primary.cell_centers[vertical_dim]
        ind = h > 0.5
        p_known = -(a * ind + h) * np.cos(angle)
        assert np.allclose(p_primary, p_known, rtol=1e-3, atol=1e-3)
        sd_secondary = mdg.subdomains(dim=mdg.dim_max() - 1)[0]
        data_secondary = mdg.subdomain_data(sd_secondary)
        p_secondary = pp.get_solution_values(
            name="pressure", data=data_secondary, time_step_index=0
        )

        # Half the additional jump is added to the fracture pressure
        h = sd_secondary.cell_centers[vertical_dim]
        p_known = -(a / 2 + h) * np.cos(angle)

        assert np.allclose(p_secondary, p_known, rtol=1e-3, atol=1e-3)
        flux = self.model.equation_system.get_variable_values(
            [self.model.interface_darcy_flux_variable], time_step_index=0
        )
        assert np.allclose(flux, 0, rtol=1e-3, atol=1e-3)

    @pytest.mark.parametrize(
        "discretization,grid_type,num_nodes_mortar,num_nodes_1d",
        gravity_parameter_combinations,
    )
    def test_no_flow_neumann(
        self, discretization, grid_type, num_nodes_mortar, num_nodes_1d
    ):
        """Use homogeneous Neumann boundary conditions on top Dirichlet
        on bottom.

        The pressure distribution should be hydrostatic.

        """

        params = {
            "meshing_arguments": {"cell_size": 1 / 3, "cell_size_y": 1 / 2},
            "grid_type": grid_type,
        }
        self.model = model_setup_gravity(
            dimension=2,
            model_params=params,
            num_nodes_mortar=num_nodes_mortar,
            num_nodes_1d=num_nodes_1d,
            neu_val_top=0,
            discretization_method=discretization,
        )
        self.solve()
        self.verify_hydrostatic()
        self.verify_mortar_flux(0)

    @pytest.mark.parametrize(
        "discretization,num_nodes_mortar",
        [
            (discretization, num_nodes_mortar)
            for discretization in discretizations
            for num_nodes_mortar in mortar_nodes
        ],
    )
    @pytest.mark.parametrize(
        "angle",
        [0, np.pi / 2, np.pi],
    )
    def test_no_flow_rotate_gravity(self, discretization, num_nodes_mortar, angle):
        """Rotate the angle of gravity. Neumann boundaries except Dirichlet on bottom.

        There should be no flow.

        This test is only run for cartesian grids, as the simplex grids violate
        assumptions on number of cells in the 2d grid.

        """
        # The angle pi/2 requires nx = 1 for there not to be flow
        params = {
            "meshing_arguments": {"cell_size": 1.0, "cell_size_y": 1 / 2},
            "grid_type": "cartesian",
        }
        num_nodes_1d = 2
        self.model = model_setup_gravity(
            2,
            params,
            num_nodes_mortar=num_nodes_mortar,
            num_nodes_1d=num_nodes_1d,
            neu_val_top=0,
            gravity_angle=angle,
            discretization_method=discretization,
        )
        self.solve()
        if np.isclose(angle, np.pi / 2):
            self.verify_pressure()
        else:
            self.verify_hydrostatic(angle)
        self.verify_mortar_flux(0)

    @pytest.mark.parametrize(
        "discretization,grid_type,num_nodes_mortar,num_nodes_1d",
        gravity_parameter_combinations,
    )
    def test_no_flow_dirichlet(
        self, discretization, grid_type, num_nodes_mortar, num_nodes_1d
    ):
        """
        Dirichlet boundary conditions, but set so that the pressure is hydrostatic,
        and there is no flow.

        """

        params = {
            "meshing_arguments": {"cell_size": 1 / 3, "cell_size_y": 1 / 2},
            "grid_type": grid_type,
        }

        self.model = model_setup_gravity(
            2,
            params,
            num_nodes_mortar=num_nodes_mortar,
            num_nodes_1d=num_nodes_1d,
            dir_val_top=-1.1,
            discretization_method=discretization,
        )
        self.solve()
        self.verify_hydrostatic()
        self.verify_mortar_flux(0)

    @pytest.mark.parametrize(
        "discretization,grid_type,num_nodes_mortar,num_nodes_1d",
        gravity_parameter_combinations,
    )
    def test_inflow_top(
        self, discretization, grid_type, num_nodes_mortar, num_nodes_1d
    ):
        """
        Prescribed inflow at the top. Strength of the flow counteracts gravity, so that
        the pressure is uniform.
        """
        params = {
            "meshing_arguments": {"cell_size": 1 / 2},
            "grid_type": grid_type,
        }
        a = 1e-2
        self.model = model_setup_gravity(
            2,
            params,
            num_nodes_mortar=num_nodes_mortar,
            num_nodes_1d=num_nodes_1d,
            neu_val_top=-1,
            aperture=a,
            discretization_method=discretization,
        )
        self.solve()
        self.verify_pressure()
        self.verify_mortar_flux(1 / (num_nodes_mortar - 1))

    @pytest.mark.parametrize(
        "discretization,grid_type,num_nodes_mortar,num_nodes_1d",
        gravity_parameter_combinations,
    )
    def test_uniform_pressure(
        self, discretization, grid_type, num_nodes_mortar, num_nodes_1d
    ):
        """
        Prescribed pressure at the top. Strength of the flow counteracts gravity, so
        that the pressure is uniform.

        The total flow should equal the gravity force (=1).

        """
        self.model = model_setup_gravity(
            2,
            {"grid_type": grid_type},
            num_nodes_mortar=num_nodes_mortar,
            num_nodes_1d=num_nodes_1d,
            discretization_method=discretization,
            dir_val_top=0,
            aperture=3e-3,
        )
        self.solve()
        self.verify_pressure()

        self.verify_mortar_flux(1 / (num_nodes_mortar - 1))

    # --3d section. See analogous methods/tests above for documentation --#

    @pytest.mark.parametrize("discretization", discretizations)
    def test_one_fracture_3d_no_flow_neumann(self, discretization):
        self.model = model_setup_gravity(
            3,
            {"grid_type": "cartesian"},
            discretization_method=discretization,
            neu_val_top=0,
        )
        self.solve()
        self.verify_hydrostatic()
        self.verify_mortar_flux(0)

    @pytest.mark.parametrize("discretization", discretizations)
    def test_one_fracture_3d_no_flow_dirichlet(self, discretization):
        self.model = model_setup_gravity(
            3,
            {"grid_type": "cartesian"},
            discretization_method=discretization,
            dir_val_top=-1.1,
        )
        self.solve()
        self.verify_hydrostatic()
        self.verify_mortar_flux(0)<|MERGE_RESOLUTION|>--- conflicted
+++ resolved
@@ -180,14 +180,16 @@
 @pytest.mark.parametrize(
     "method_name, expected_value, dimension_restriction",
     [
-<<<<<<< HEAD
         # Combination of mobility and fluid density = rho/mu
         # = rho_ref * exp(c_f * (p - p_ref)) / mu = 1000 * exp(4e-10 * 2e7) /  0.001
-        ("advection_weight_mass_balance", 1008032.0855042734, None),
-        ("aperture", np.array([1, 1, 1, 1, 0.01, 0.01, 0.01, 0.01, 0.01]), None),
-=======
+        (
+            "advection_weight_mass_balance",
+            water_values["density"]
+            * np.exp(water_values["compressibility"] * 200 * pp.BAR)
+            / water_values["viscosity"],
+            None,
+        ),
         ("aperture", np.array([1, 1, 1, 1, 1e-3, 1e-3, 1e-3, 1e-3, 1e-3]), None),
->>>>>>> e2063a0e
         ("combine_boundary_operators_darcy_flux", np.zeros(24), None),
         # Darcy flux.
         (
@@ -320,26 +322,20 @@
             ),
             None,
         ),
-<<<<<<< HEAD
-        ("normal_permeability", 1.0, None),
-        ("permeability", 1e-20, None),
-        ("porosity", 7e-3, None),
-=======
-        # Mobility = 1 / mu
-        ("mobility", 1.0 / (water_values["viscosity"]), None),
-        # Combination of mobility and fluid density = rho / mu
-        # Mobility_rho = rho_ref * exp(c_f * (p - p_ref)) / mu
-        (
-            "mobility_rho",
-            water_values["density"]
-            * np.exp(water_values["compressibility"] * 200 * pp.BAR)
-            / water_values["viscosity"],
-            None,
-        ),
+        # # Mobility = 1 / mu
+        # ("mobility", 1.0 / (water_values["viscosity"]), None),
+        # # Combination of mobility and fluid density = rho / mu
+        # # Mobility_rho = rho_ref * exp(c_f * (p - p_ref)) / mu
+        # (
+        #     "mobility_rho",
+        #     water_values["density"]
+        #     * np.exp(water_values["compressibility"] * 200 * pp.BAR)
+        #     / water_values["viscosity"],
+        #     None,
+        # ),
         ("normal_permeability", granite_values["normal_permeability"], None),
         ("permeability", granite_values["permeability"], None),
         ("porosity", granite_values["porosity"], None),
->>>>>>> e2063a0e
         ("pressure", 200 * pp.BAR, None),
         # pressure_exponential = exp(c_f * (p - p_ref))
         (
@@ -380,23 +376,16 @@
             None,
         ),
         # ("reference_pressure", 0, None),
-<<<<<<< HEAD
-        ("skin_factor", 0, None),
-        ("tangential_component", np.array([[1.0, 0.0]]), 0),  # check only for 0d
-        # Must be the same in the 1-phase, 1-component case as advection_weight_mass_balance
-        ("total_mobility", 1008032.0855042734, None),
-        ("well_fluid_flux", 0, 2),  # use dim_restriction=2 to ignore well flux
-        ("well_flux_equation", 0, 2),  # use dim_restriction=2 to ignore well equation
-        ("well_radius", 0.1, None),
-        # Testing of methods with deeper namespace
-        ("fluid.density", 1000 * np.exp(4e-10 * 200 * pp.BAR), None),
-        ("fluid.specific_volume", 1. / (1000 * np.exp(4e-10 * 200 * pp.BAR)), None),
-        ("fluid.reference_phase.density", 1000 * np.exp(4e-10 * 200 * pp.BAR), None),
-        ("fluid.reference_phase.specific_volume", 1. / (1000 * np.exp(4e-10 * 200 * pp.BAR)), None),
-        ("fluid.reference_phase.viscosity", 0.001, None),
-=======
         ("skin_factor", granite_values["skin_factor"], None),
         ("tangential_component", np.array([[1.0, 0.0]]), 0),  # Check only for 0d.
+        # Same as advection weight in 1-phase, 1-component cast
+        (
+            "total_mobility",
+            water_values["density"]
+            * np.exp(water_values["compressibility"] * 200 * pp.BAR)
+            / water_values["viscosity"],
+            None,
+        ),
         ("well_fluid_flux", 0, 2),  # Use dim_restriction=2 to ignore well flux.
         ("well_flux_equation", 0, 2),  # Use dim_restriction=2 to ignore well equation.
         ("well_radius", granite_values["well_radius"], None),
@@ -434,7 +423,6 @@
             None,
         ),
         ("fluid.reference_phase.viscosity", water_values["viscosity"], None),
->>>>>>> e2063a0e
     ],
 )
 def test_ad_operator_methods_single_phase_flow(
@@ -487,9 +475,15 @@
 @pytest.mark.parametrize(
     "method_name, p_or_c, expected_value",
     [
-        ('phase_mobility', 'phase', 1 / 0.001),
+        ('phase_mobility', 'phase', 1 / water_values['viscosity']),
         ('fractional_phase_mobility', 'phase', 1),
-        ('component_mobility', 'component', 1008032.0855042734),
+        (
+            'component_mobility',
+            'component',
+            water_values["density"]
+            * np.exp(water_values["compressibility"] * 200 * pp.BAR)
+            / water_values["viscosity"],
+        ),
         ('fractional_component_mobility', 'component', 1),
     ]
 )
