--- conflicted
+++ resolved
@@ -382,16 +382,10 @@
 
 def test_pull_south_positive_opening():
     """Check solution for a pull on the south side with one horizontal fracture."""
-
-<<<<<<< HEAD
+    
     setup = create_fractured_setup({}, {}, 0)
     setup.params["uy_south"] = -0.001
     pp.run_time_dependent_model(setup)
-=======
-    setup = create_fractured_setup({}, {}, 0.0)
-    setup.params["u_south"] = [0.0, -0.001]
-    pp.run_time_dependent_model(setup, {})
->>>>>>> a17530bb
     u_vals, p_vals, p_frac, jump, traction = get_variables(setup)
 
     # All components should be open in the normal direction
@@ -452,26 +446,16 @@
     """Compare with and without nonzero reference (and initial) solution."""
     setup_ref = create_fractured_setup({}, {}, 0.0)
     setup_ref.subtract_p_frac = False
-<<<<<<< HEAD
     setup_ref.params["uy_south"] = -0.001
     pp.run_time_dependent_model(setup_ref)
-=======
-    setup_ref.params["u_south"] = [0.0, -0.001]
-    pp.run_time_dependent_model(setup_ref, {})
->>>>>>> a17530bb
     u_vals_ref, p_vals_ref, p_frac_ref, jump_ref, traction_ref = get_variables(
         setup_ref
     )
 
     setup = create_fractured_setup({}, {"pressure": 1}, 0.0)
     setup.subtract_p_frac = False
-<<<<<<< HEAD
     setup.params["uy_south"] = -0.001
     pp.run_time_dependent_model(setup)
-=======
-    setup.params["u_south"] = [0.0, -0.001]
-    pp.run_time_dependent_model(setup, {})
->>>>>>> a17530bb
     u_vals, p_vals, p_frac, jump, traction = get_variables(setup)
 
     assert np.allclose(jump, jump_ref)
